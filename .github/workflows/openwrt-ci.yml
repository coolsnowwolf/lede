# 
# <https://github.com/KFERMercer/OpenWrt-CI>
#
# Copyright (C) 2019 P3TERX
#
# Copyright (C) 2020 KFERMercer
#
name: OpenWrt-CI

on:
  workflow_dispatch:
  schedule:
<<<<<<< HEAD
    - cron: 0 16 * * *
  release:
    types: [published]
    
=======
    - cron: 0 20 * * *

>>>>>>> e610757c
permissions:
  contents: read

jobs:

  build_openwrt:

    name: Build OpenWrt Firmware

    runs-on: ubuntu-latest

    steps:
      - name: Space cleanup and Initialization environment
        env:
          DEBIAN_FRONTEND: noninteractive
        run: |
          docker rmi `docker images -q`
          sudo -E rm -rf /usr/share/dotnet /etc/mysql /etc/php /etc/apt/sources.list.d /usr/local/lib/android
          sudo -E apt update
          sudo -E apt -y purge azure-cli* docker* ghc* zulu* llvm* firefox google* dotnet* powershell* openjdk* mysql* php* mongodb* dotnet* moby* snap*
          sudo -E apt -y full-upgrade
          sudo -E apt -y install ack antlr3 aria2 asciidoc autoconf automake autopoint binutils bison build-essential bzip2 ccache cmake cpio curl device-tree-compiler fastjar flex gawk gettext gcc-multilib g++-multilib git gperf haveged help2man intltool libc6-dev-i386 libelf-dev libglib2.0-dev libgmp3-dev libltdl-dev libmpc-dev libmpfr-dev libncurses5-dev libncursesw5-dev libreadline-dev libssl-dev libtool lrzsz mkisofs msmtp nano ninja-build p7zip p7zip-full patch pkgconf python3 python3-pip libpython3-dev qemu-utils rsync scons squashfs-tools subversion swig texinfo uglifyjs upx-ucl unzip vim wget xmlto xxd zlib1g-dev
          sudo -E systemctl daemon-reload
          sudo -E apt -y autoremove --purge
          sudo -E apt clean
          sudo -E timedatectl set-timezone "Asia/Shanghai"

      - name: Checkout OpenWrt
        uses: actions/checkout@v3

      - name: Update feeds
        run: |
          sed -i 's/#src-git helloworld/src-git helloworld/g' ./feeds.conf.default
          ./scripts/feeds update -a
          ./scripts/feeds install -a

      - name: Generate configuration file
        run: |
          rm -f ./.config*

          # 使用自定义配置
          mv ./custom.config .config
          sed -i 's/^[ \t]*//g' ./.config
          make defconfig
          
          # 默认网络配置
          sed -i "2i # network config" ./package/lean/default-settings/files/zzz-default-settings
          # 默认 LAN 配置
          sed -i "3i uci set network.lan.ipaddr='192.168.2.1'" ./package/lean/default-settings/files/zzz-default-settings
          sed -i "4i uci set network.lan.proto='static'" ./package/lean/default-settings/files/zzz-default-settings
          sed -i "5i uci set network.lan.type='bridge'" ./package/lean/default-settings/files/zzz-default-settings # 接口类型：桥接
          sed -i "6i uci set network.lan.ifname='eth2 eth3'" ./package/lean/default-settings/files/zzz-default-settings # 网络端口：多拨所以两个 wan 口, lan 从第三个口开始
          sed -i "7i uci set network.lan.netmask='255.255.255.0'" ./package/lean/default-settings/files/zzz-default-settings
          sed -i "8i uci set network.lan.ip6assign='64'" ./package/lean/default-settings/files/zzz-default-settings # IPv6 分配长度

          # 默认 WAN 配置
          sed -i "9i uci set network.wan.proto='pppoe'" ./package/lean/default-settings/files/zzz-default-settings
          sed -i "10i uci set network.wan.ifname='eth0'" ./package/lean/default-settings/files/zzz-default-settings
          sed -i "11i uci set network.wan.ipv6='auto'" ./package/lean/default-settings/files/zzz-default-settings
          sed -i "12i uci set network.wan.keepalive='0'" ./package/lean/default-settings/files/zzz-default-settings

          sed -i "13i uci commit network\n" ./package/lean/default-settings/files/zzz-default-settings

      - name: Download packages
        run: make download -j16

      - name: Compile firmware
        run: |
          make -j$(nproc) || make -j1 V=s
          echo "======================="
          echo "Space usage:"
          echo "======================="
          df -h
          echo "======================="
          du -h --max-depth=1 ./ --exclude=build_dir --exclude=bin
          du -h --max-depth=1 ./build_dir
          du -h --max-depth=1 ./bin

      - name: Prepare artifact
        run: |
          mkdir -p ./artifact/package
          mkdir -p ./artifact/buildinfo
          rm -rf $(find ./bin/targets/ -type d -name "packages")
          cp -rf $(find ./bin/packages/ -type f -name "*.ipk") ./artifact/package/
          cp -rf $(find ./bin/targets/ -type f -name "*.buildinfo" -o -name "*.manifest") ./artifact/buildinfo/

      - name: Upload buildinfo
        uses: actions/upload-artifact@v3
        with:
          name: OpenWrt_buildinfo
          path: ./artifact/buildinfo/

      - name: Upload package
        uses: actions/upload-artifact@v3
        with:
          name: OpenWrt_package
          path: ./artifact/package/

      - name: Upload firmware
        uses: actions/upload-artifact@v3
        with:
          name: OpenWrt_firmware
<<<<<<< HEAD
          path: ./bin/targets/
  
      - name: Upload release asset
        if: github.event == 'release'
        uses: svenstaro/upload-release-action@v2
        with:
          repo_token: ${{ secrets.YOURTOKEN }}
          file: ./artifact/firmware/*
          tag: ${{ github.ref }}
          file_glob: true
=======
          path: ./bin/targets/
>>>>>>> e610757c
<|MERGE_RESOLUTION|>--- conflicted
+++ resolved
@@ -10,15 +10,8 @@
 on:
   workflow_dispatch:
   schedule:
-<<<<<<< HEAD
-    - cron: 0 16 * * *
-  release:
-    types: [published]
-    
-=======
     - cron: 0 20 * * *
 
->>>>>>> e610757c
 permissions:
   contents: read
 
@@ -121,17 +114,4 @@
         uses: actions/upload-artifact@v3
         with:
           name: OpenWrt_firmware
-<<<<<<< HEAD
-          path: ./bin/targets/
-  
-      - name: Upload release asset
-        if: github.event == 'release'
-        uses: svenstaro/upload-release-action@v2
-        with:
-          repo_token: ${{ secrets.YOURTOKEN }}
-          file: ./artifact/firmware/*
-          tag: ${{ github.ref }}
-          file_glob: true
-=======
-          path: ./bin/targets/
->>>>>>> e610757c
+          path: ./bin/targets/