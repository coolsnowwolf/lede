--- conflicted
+++ resolved
@@ -1,4 +1,4 @@
-#
+# 
 # <https://github.com/KFERMercer/OpenWrt-CI>
 #
 # Copyright (C) 2019 P3TERX
@@ -8,19 +8,10 @@
 name: OpenWrt-CI
 
 on:
-<<<<<<< HEAD
   schedule:
     - cron: 0 20 * * *
   release:
     types: [published]
-=======
-  push:
-    branches:
-      - master
-  pull_request:
-    branches:
-      - master
->>>>>>> 03ba1fc3
 
 jobs:
 
@@ -106,7 +97,7 @@
         with:
           name: OpenWrt_firmware
           path: ./bin/targets/
-
+  
 
       - name: Upload release asset
         if: github.event == 'release'
