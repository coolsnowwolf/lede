# 
# <https://github.com/KFERMercer/OpenWrt-CI>
#
# Copyright (C) 2019 P3TERX
#
# Copyright (C) 2020 KFERMercer
#
name: OpenWrt-CI

on:
  workflow_dispatch:
  schedule:
    - cron: 0 16 * * *
  release:
    types: [published]
    
permissions:
  contents: read

jobs:

  build_openwrt:

    permissions:
      contents: write # for release creation

    name: Build OpenWrt firmware

    runs-on: ubuntu-latest

    if: github.event.repository.owner.id == github.event.sender.id || ! github.event.sender.id

    steps:

      - name: Checkout
        uses: actions/checkout@v3
        with:
          ref: master

      - name: Space cleanup
        env:
          DEBIAN_FRONTEND: noninteractive
        run: |
          docker rmi `docker images -q`
          sudo rm -rf /usr/share/dotnet /etc/mysql /etc/php /etc/apt/sources.list.d /usr/local/lib/android
          sudo -E apt-get -y purge azure-cli ghc* zulu* hhvm llvm* firefox google* dotnet* powershell openjdk* adoptopenjdk* mysql* php* mongodb* dotnet* moby* snapd* || true
<<<<<<< HEAD
          sudo -E apt-get update
          sudo -E apt-get -y install build-essential asciidoc binutils bzip2 gawk gettext git libncurses5-dev libz-dev patch python3 unzip zlib1g-dev lib32gcc-s1 libc6-dev-i386 subversion flex uglifyjs gcc-multilib g++-multilib p7zip p7zip-full msmtp libssl-dev texinfo libglib2.0-dev xmlto qemu-utils upx libelf-dev autoconf automake libtool autopoint device-tree-compiler antlr3 gperf swig
=======
          sudo -E apt-get update 
          sudo -E apt-get -y install ack antlr3 aria2 asciidoc autoconf automake autopoint binutils bison build-essential bzip2 ccache cmake cpio curl device-tree-compiler fastjar flex gawk gettext gcc-multilib g++-multilib git gperf haveged help2man intltool libc6-dev-i386 libelf-dev libglib2.0-dev libgmp3-dev libltdl-dev libmpc-dev libmpfr-dev libncurses5-dev libncursesw5-dev libreadline-dev libssl-dev libtool lrzsz mkisofs msmtp nano ninja-build p7zip p7zip-full patch pkgconf python2.7 python3 python3-pip libpython3-dev qemu-utils rsync scons squashfs-tools subversion swig texinfo uglifyjs upx-ucl unzip vim wget xmlto xxd zlib1g-dev
>>>>>>> dd6c384a
          sudo -E apt-get -y autoremove --purge
          sudo -E apt-get clean

          df -h

      - name: Update feeds
        run: |
          sed -i 's/#src-git helloworld/src-git helloworld/g' ./feeds.conf.default
          ./scripts/feeds update -a
          ./scripts/feeds install -a

      - name: Generate configuration file
        run: |
          rm -f ./.config*

          # 使用自定义配置
          mv ./custom.config .config
          sed -i 's/^[ \t]*//g' ./.config
          make defconfig
          
          # 默认网络配置
          sed -i "2i # network config" ./package/lean/default-settings/files/zzz-default-settings
          # 默认 LAN 配置
          sed -i "3i uci set network.lan.ipaddr='192.168.2.1'" ./package/lean/default-settings/files/zzz-default-settings
          sed -i "4i uci set network.lan.proto='static'" ./package/lean/default-settings/files/zzz-default-settings
          sed -i "5i uci set network.lan.type='bridge'" ./package/lean/default-settings/files/zzz-default-settings # 接口类型：桥接
          sed -i "6i uci set network.lan.ifname='eth2 eth3'" ./package/lean/default-settings/files/zzz-default-settings # 网络端口：多拨所以两个 wan 口, lan 从第三个口开始
          sed -i "7i uci set network.lan.netmask='255.255.255.0'" ./package/lean/default-settings/files/zzz-default-settings
          sed -i "8i uci set network.lan.ip6assign='64'" ./package/lean/default-settings/files/zzz-default-settings # IPv6 分配长度

          # 默认 WAN 配置
          sed -i "9i uci set network.wan.proto='pppoe'" ./package/lean/default-settings/files/zzz-default-settings
          sed -i "10i uci set network.wan.ifname='eth0'" ./package/lean/default-settings/files/zzz-default-settings
          sed -i "11i uci set network.wan.ipv6='auto'" ./package/lean/default-settings/files/zzz-default-settings
          sed -i "12i uci set network.wan.keepalive='0'" ./package/lean/default-settings/files/zzz-default-settings

          sed -i "13i uci commit network\n" ./package/lean/default-settings/files/zzz-default-settings

      - name: Make download
        run: |
          make download -j8
          find dl -size -1024c -exec rm -f {} \;

      - name: Compile firmware
        run: |
          make -j$(nproc) || make -j1 V=s
          echo "======================="
          echo "Space usage:"
          echo "======================="
          df -h
          echo "======================="
          du -h --max-depth=1 ./ --exclude=build_dir --exclude=bin
          du -h --max-depth=1 ./build_dir
          du -h --max-depth=1 ./bin

      - name: Prepare artifact
        run: |
          mkdir -p ./artifact/firmware
          mkdir -p ./artifact/package
          mkdir -p ./artifact/buildinfo
          rm -rf $(find ./bin/targets/ -type d -name "packages")
          cp -rf $(find ./bin/targets/ -type f) ./artifact/firmware/
          cp -rf $(find ./bin/packages/ -type f -name "*.ipk") ./artifact/package/
          cp -rf $(find ./bin/targets/ -type f -name "*.buildinfo" -o -name "*.manifest") ./artifact/buildinfo/

      - name: Deliver buildinfo
        uses: actions/upload-artifact@v2
        with:
          name: OpenWrt_buildinfo
          path: ./artifact/buildinfo/

      - name: Deliver package
        uses: actions/upload-artifact@v2
        with:
          name: OpenWrt_package
          path: ./artifact/package/

      - name: Deliver firmware
        uses: actions/upload-artifact@v2
        with:
          name: OpenWrt_firmware
          path: ./bin/targets/
  
      - name: Upload release asset
        if: github.event == 'release'
        uses: svenstaro/upload-release-action@v2
        with:
          repo_token: ${{ secrets.YOURTOKEN }}
          file: ./artifact/firmware/*
          tag: ${{ github.ref }}
          file_glob: true<|MERGE_RESOLUTION|>--- conflicted
+++ resolved
@@ -44,13 +44,8 @@
           docker rmi `docker images -q`
           sudo rm -rf /usr/share/dotnet /etc/mysql /etc/php /etc/apt/sources.list.d /usr/local/lib/android
           sudo -E apt-get -y purge azure-cli ghc* zulu* hhvm llvm* firefox google* dotnet* powershell openjdk* adoptopenjdk* mysql* php* mongodb* dotnet* moby* snapd* || true
-<<<<<<< HEAD
-          sudo -E apt-get update
-          sudo -E apt-get -y install build-essential asciidoc binutils bzip2 gawk gettext git libncurses5-dev libz-dev patch python3 unzip zlib1g-dev lib32gcc-s1 libc6-dev-i386 subversion flex uglifyjs gcc-multilib g++-multilib p7zip p7zip-full msmtp libssl-dev texinfo libglib2.0-dev xmlto qemu-utils upx libelf-dev autoconf automake libtool autopoint device-tree-compiler antlr3 gperf swig
-=======
           sudo -E apt-get update 
           sudo -E apt-get -y install ack antlr3 aria2 asciidoc autoconf automake autopoint binutils bison build-essential bzip2 ccache cmake cpio curl device-tree-compiler fastjar flex gawk gettext gcc-multilib g++-multilib git gperf haveged help2man intltool libc6-dev-i386 libelf-dev libglib2.0-dev libgmp3-dev libltdl-dev libmpc-dev libmpfr-dev libncurses5-dev libncursesw5-dev libreadline-dev libssl-dev libtool lrzsz mkisofs msmtp nano ninja-build p7zip p7zip-full patch pkgconf python2.7 python3 python3-pip libpython3-dev qemu-utils rsync scons squashfs-tools subversion swig texinfo uglifyjs upx-ucl unzip vim wget xmlto xxd zlib1g-dev
->>>>>>> dd6c384a
           sudo -E apt-get -y autoremove --purge
           sudo -E apt-get clean
 
