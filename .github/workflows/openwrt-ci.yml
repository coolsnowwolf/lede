--- conflicted
+++ resolved
@@ -9,17 +9,9 @@
 
 name: OpenWrt-CI
 
-on:
-<<<<<<< HEAD
-  #schedule:
-  #  - cron: 0 20 * * *
-  # push:
-  #   branches: 
-  #     - master
-=======
-  schedule:
-    - cron: 0 20 * * *
->>>>>>> 540dec96
+#on:
+#  schedule:
+#    - cron: 0 20 * * *
 
 jobs:
 
@@ -44,7 +36,6 @@
           sudo -E apt-get -y install build-essential asciidoc binutils bzip2 gawk gettext git libncurses5-dev libz-dev patch unzip zlib1g-dev lib32gcc1 libc6-dev-i386 subversion flex uglifyjs git-core gcc-multilib p7zip p7zip-full msmtp libssl-dev texinfo libglib2.0-dev xmlto qemu-utils upx libelf-dev autoconf automake libtool autopoint device-tree-compiler
           sudo -E apt-get -y autoremove --purge
           sudo -E apt-get clean
-
           # 利用挂载在 /mnt/ 的 14G 额外空间:
           # sudo mkdir -p -m 777 /mnt/openwrt/bin /mnt/openwrt/build_dir/host /mnt/openwrt/build_dir/hostpkg /mnt/openwrt/dl /mnt/openwrt/feeds /mnt/openwrt/staging_dir
           # ln -s /mnt/openwrt/bin ./bin
@@ -53,14 +44,11 @@
           # ln -s /mnt/openwrt/dl ./dl
           # ln -s /mnt/openwrt/feeds ./feeds
           # ln -s /mnt/openwrt/staging_dir ./staging_dir
-
           df -h
-
       - name: Update feeds
         run: |
           ./scripts/feeds update -a
           ./scripts/feeds install -a
-
       - name: Generate configuration file
         run: make defconfig
 
@@ -68,7 +56,6 @@
         run: |
           make download -j8
           find dl -size -1024c -exec rm -f {} \;
-
       - name: Compile firmware
         run: |
           make -j$(nproc) || make -j1 V=s
@@ -80,7 +67,6 @@
           du -h --max-depth=1 ./ --exclude=build_dir --exclude=bin
           du -h --max-depth=1 ./build_dir
           du -h --max-depth=1 ./bin
-
       - name: Prepare artifact
         run: find ./bin/targets/ -type d -name "packages" | xargs rm -rf {}
 
