--- conflicted
+++ resolved
@@ -208,10 +208,7 @@
           echo -e "$(nproc) thread build."
           make -j$(nproc) V=s
 
-<<<<<<< HEAD
-=======
-
->>>>>>> db5d264c
+
       - name: Assemble artifact
         run: |
           rm -rf ./artifact/
