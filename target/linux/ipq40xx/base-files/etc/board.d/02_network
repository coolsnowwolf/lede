--- conflicted
+++ resolved
@@ -82,13 +82,6 @@
 			"0t@eth0" "2:lan" "3:lan" "4:lan" "5:wan"
 		;;
 	leguang,ca100)
-<<<<<<< HEAD
-		ucidef_add_switch "switch0" \
-			"0t@eth0" "3:lan" "5:wan"
-		;;
-	zte,mf263)
-=======
->>>>>>> 9a3ab942
 		ucidef_add_switch "switch0" \
 			"0t@eth0" "3:lan" "5:wan"
 		;;
