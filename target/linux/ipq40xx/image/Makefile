include $(TOPDIR)/rules.mk
include $(INCLUDE_DIR)/image.mk

DEVICE_VARS += NETGEAR_BOARD_ID NETGEAR_HW_ID
DEVICE_VARS += RAS_BOARD RAS_ROOTFS_SIZE RAS_VERSION
DEVICE_VARS += WRGG_DEVNAME WRGG_SIGNATURE

define Device/Default
	PROFILES := Default
	KERNEL_DEPENDS = $$(wildcard $(DTS_DIR)/$$(DEVICE_DTS).dts)
	KERNEL_INITRAMFS_PREFIX := $$(IMG_PREFIX)-$(1)-initramfs
	KERNEL_PREFIX := $$(IMAGE_PREFIX)
	KERNEL_LOADADDR := 0x80208000
	DEVICE_DTS_CONFIG := config@1
	IMAGES := sysupgrade.bin
	IMAGE/sysupgrade.bin = sysupgrade-tar | append-metadata
	IMAGE/sysupgrade.bin/squashfs :=
endef

define Device/FitImage
	KERNEL_SUFFIX := -fit-uImage.itb
	KERNEL = kernel-bin | gzip | fit gzip $$(DTS_DIR)/$$(DEVICE_DTS).dtb
	KERNEL_NAME := Image
endef

define Device/FitImageLzma
	KERNEL_SUFFIX := -fit-uImage.itb
	KERNEL = kernel-bin | lzma | fit lzma $$(DTS_DIR)/$$(DEVICE_DTS).dtb
	KERNEL_NAME := Image
endef

define Device/FitzImage
	KERNEL_SUFFIX := -fit-zImage.itb
	KERNEL = kernel-bin | fit none $$(DTS_DIR)/$$(DEVICE_DTS).dtb
	KERNEL_NAME := zImage
endef

define Device/UbiFit
	KERNEL_IN_UBI := 1
	IMAGES := nand-factory.ubi nand-sysupgrade.bin
	IMAGE/nand-factory.ubi := append-ubi
	IMAGE/nand-sysupgrade.bin := sysupgrade-tar | append-metadata
endef

define Device/DniImage
	$(call Device/FitzImage)
	NETGEAR_BOARD_ID :=
	NETGEAR_HW_ID :=
	IMAGES += factory.img
	IMAGE/factory.img := append-kernel | pad-offset 64k 64 | append-uImage-fakehdr filesystem | append-rootfs | pad-rootfs | netgear-dni
	IMAGE/sysupgrade.bin := append-kernel | pad-offset 64k 64 | append-uImage-fakehdr filesystem | \
		append-rootfs | pad-rootfs | append-metadata | check-size
endef

define Build/append-rootfshdr
	mkimage -A $(LINUX_KARCH) \
		-O linux -T filesystem \
		-C lzma -a $(KERNEL_LOADADDR) -e $(if $(KERNEL_ENTRY),$(KERNEL_ENTRY),$(KERNEL_LOADADDR)) \
		-n root.squashfs -d $(IMAGE_ROOTFS) $@.new
	dd if=$@.new bs=64 count=1 >> $(IMAGE_KERNEL)
endef

define Build/mkmylofw_32m
	$(eval device_id=$(word 1,$(1)))
	$(eval revision=$(word 2,$(1)))

	let \
		size="$$(stat -c%s $@)" \
		pad="$(subst k,* 1024,$(BLOCKSIZE))" \
		pad="(pad - (size % pad)) % pad" \
		newsize='size + pad'; \
		$(STAGING_DIR_HOST)/bin/mkmylofw \
		-B WPE72 -i 0x11f6:$(device_id):0x11f6:$(device_id) -r $(revision) \
		-s 0x2000000 -p0x180000:$$newsize:al:0x80208000:"OpenWrt":$@ \
		$@.new
	@mv $@.new $@
endef

define Build/qsdk-ipq-factory-nand-askey
	$(TOPDIR)/scripts/mkits-qsdk-ipq-image.sh $@.its\
		askey_kernel $(IMAGE_KERNEL) \
		askey_fs $(IMAGE_ROOTFS) \
		ubifs $@
	PATH=$(LINUX_DIR)/scripts/dtc:$(PATH) mkimage -f $@.its $@.new
	@mv $@.new $@
endef

define Build/SenaoFW
	-$(STAGING_DIR_HOST)/bin/mksenaofw \
		-n $(BOARD_NAME) -r $(VENDOR_ID) -p $(1) \
		-c $(DATECODE) -w $(2) -x $(CW_VER) -t 0 \
		-e $@ \
		-o $@.new
	@cp $@.new $@
endef

define Build/wrgg-image
	mkwrggimg -i $@ \
	-o $@.new \
	-d "$(WRGG_DEVNAME)" \
	-s "$(WRGG_SIGNATURE)" \
	-v "" -m "" -B ""
	mv $@.new $@
endef

define Device/8dev_habanero-dvk
	$(call Device/FitImageLzma)
	DEVICE_VENDOR := 8devices
	DEVICE_MODEL := Habanero DVK
	IMAGE_SIZE := 30976k
	DEVICE_DTS := qcom-ipq4019-habanero-dvk
	DEVICE_PACKAGES := ipq-wifi-8dev_habanero-dvk
	IMAGE/sysupgrade.bin := append-kernel | pad-to 64k | append-rootfs | pad-rootfs | append-metadata | check-size
endef
TARGET_DEVICES += 8dev_habanero-dvk

define Device/8dev_jalapeno-common
	$(call Device/FitImage)
	$(call Device/UbiFit)
	BLOCKSIZE := 128k
	PAGESIZE := 2048
endef

define Device/8dev_jalapeno
	$(call Device/8dev_jalapeno-common)
	DEVICE_VENDOR := 8devices
	DEVICE_MODEL := Jalapeno
	DEVICE_DTS := qcom-ipq4018-jalapeno
endef
TARGET_DEVICES += 8dev_jalapeno

define Device/alfa-network_ap120c-ac
	$(call Device/FitImage)
	$(call Device/UbiFit)
	DEVICE_VENDOR := ALFA Network
	DEVICE_MODEL := AP120C-AC
	DEVICE_DTS := qcom-ipq4018-ap120c-ac
	DEVICE_PACKAGES := kmod-usb-acm kmod-tpm-i2c-atmel 
	BLOCKSIZE := 128k
	PAGESIZE := 2048
	IMAGE_SIZE := 65536k
	IMAGES := nand-factory.bin nand-sysupgrade.bin
	IMAGE/nand-factory.bin := append-ubi | qsdk-ipq-factory-nand
endef
TARGET_DEVICES += alfa-network_ap120c-ac

define Device/aruba_glenmorangie
	$(call Device/FitImageLzma)
	DEVICE_VENDOR := Aruba
	DEVICE_PACKAGES := ipq-wifi-aruba_ap-303
endef

define Device/aruba_ap-303
	$(call Device/aruba_glenmorangie)
	DEVICE_MODEL := AP-303
	DEVICE_DTS := qcom-ipq4029-ap-303
endef
TARGET_DEVICES += aruba_ap-303

define Device/aruba_ap-303h
	$(call Device/aruba_glenmorangie)
	DEVICE_MODEL := AP-303H
	DEVICE_DTS := qcom-ipq4029-ap-303h
endef
TARGET_DEVICES += aruba_ap-303h

define Device/aruba_ap-365
	$(call Device/aruba_glenmorangie)
	DEVICE_MODEL := AP-365
	DEVICE_DTS := qcom-ipq4029-ap-365
	DEVICE_PACKAGES += kmod-hwmon-ad7418
endef
TARGET_DEVICES += aruba_ap-365

define Device/asus_map-ac2200
	$(call Device/FitImageLzma)
	DEVICE_VENDOR := ASUS
	DEVICE_MODEL := Lyra (MAP-AC2200)
	DEVICE_DTS := qcom-ipq4019-map-ac2200
	DEVICE_PACKAGES := ath10k-firmware-qca9888-ct kmod-ath3k
endef
TARGET_DEVICES += asus_map-ac2200

define Device/asus_rt-ac58u
	$(call Device/FitImageLzma)
	DEVICE_VENDOR := ASUS
	DEVICE_MODEL := RT-AC58U
	DEVICE_DTS := qcom-ipq4018-rt-ac58u
	BLOCKSIZE := 128k
	PAGESIZE := 2048
	DTB_SIZE := 65536
	IMAGE_SIZE := 20439364
	FILESYSTEMS := squashfs
#	Someone - in their infinite wisdom - decided to put the firmware
#	version in front of the image name \03\00\00\04 => Version 3.0.0.4
#	Since u-boot works with strings we either need another fixup step
#	to add a version... or we are very careful not to add '\0' into that
#	string and call it a day.... Yeah, we do the latter!
	UIMAGE_NAME:=$(shell echo -e '\03\01\01\01RT-AC58U')
	KERNEL_INITRAMFS := $$(KERNEL) | uImage none
	KERNEL_INITRAMFS_SUFFIX := -factory.trx
	DEVICE_PACKAGES := -kmod-ath10k-ct kmod-ath10k-ct-smallbuffers ath10k-firmware-qca4019-ct kmod-usb-ledtrig-usbport
endef
TARGET_DEVICES += asus_rt-ac58u

define Device/asus_rt-acrh17
	$(call Device/FitImageLzma)
	DEVICE_VENDOR := ASUS
	DEVICE_MODEL := RT-ACRH17
	DEVICE_DTS := qcom-ipq4019-rt-acrh17
	BLOCKSIZE := 128k
	PAGESIZE := 2048
	DTB_SIZE := 65536
	IMAGE_SIZE := 20439364
	FILESYSTEMS := squashfs
	UIMAGE_NAME:=$(shell echo -e '\03\01\01\01RT-AC82U')
	KERNEL_INITRAMFS := $$(KERNEL) | uImage none
	KERNEL_INITRAMFS_SUFFIX := -factory.trx
	DEVICE_PACKAGES := ipq-wifi-asus_rt-acrh17 ath10k-firmware-qca9984-ct kmod-usb-ledtrig-usbport
endef
TARGET_DEVICES += asus_rt-acrh17

define Device/avm_fritzbox-4040
	$(call Device/FitImageLzma)
	DEVICE_VENDOR := AVM
	DEVICE_MODEL := FRITZ!Box 4040
	DEVICE_DTS := qcom-ipq4018-fritzbox-4040
	BOARD_NAME := fritz4040
	IMAGE_SIZE := 29056k
	UBOOT_PATH := $(STAGING_DIR_IMAGE)/uboot-fritz4040.bin
	UBOOT_PARTITION_SIZE := 524288
	IMAGES += eva.bin
	IMAGE/eva.bin := append-uboot | pad-to $$$$(UBOOT_PARTITION_SIZE) | append-kernel | append-rootfs | pad-rootfs
	IMAGE/sysupgrade.bin := append-kernel | append-rootfs | pad-rootfs | append-metadata | check-size
	DEVICE_PACKAGES := fritz-tffs fritz-caldata
endef
TARGET_DEVICES += avm_fritzbox-4040

define Device/avm_fritzbox-7530
	$(call Device/FitImageLzma)
	DEVICE_VENDOR := AVM
	DEVICE_MODEL := FRITZ!Box 7530
	DEVICE_DTS := qcom-ipq4019-fritzbox-7530
	DEVICE_PACKAGES := fritz-caldata fritz-tffs-nand
endef
TARGET_DEVICES += avm_fritzbox-7530

define Device/avm_fritzrepeater-1200
	$(call Device/FitImageLzma)
	DEVICE_VENDOR := AVM
	DEVICE_MODEL := FRITZ!Repeater 1200
	DEVICE_DTS := qcom-ipq4019-fritzrepeater-1200
	DEVICE_PACKAGES := fritz-caldata fritz-tffs-nand ipq-wifi-avm_fritzrepeater-1200
endef
TARGET_DEVICES += avm_fritzrepeater-1200

define Device/avm_fritzrepeater-3000
	$(call Device/FitImageLzma)
	DEVICE_VENDOR := AVM
	DEVICE_MODEL := FRITZ!Repeater 3000
	DEVICE_DTS := qcom-ipq4019-fritzrepeater-3000
	DEVICE_PACKAGES := ath10k-firmware-qca9984-ct fritz-caldata fritz-tffs-nand
endef
TARGET_DEVICES += avm_fritzrepeater-3000

define Device/buffalo_wtr-m2133hp
	$(call Device/FitImage)
	$(call Device/UbiFit)
	DEVICE_VENDOR := Buffalo
	DEVICE_MODEL := WTR-M2133HP
	DEVICE_DTS := qcom-ipq4019-wtr-m2133hp
	DEVICE_PACKAGES := ath10k-firmware-qca9984-ct ipq-wifi-buffalo_wtr-m2133hp
	BLOCKSIZE := 128k
	PAGESIZE := 2048
endef
TARGET_DEVICES += buffalo_wtr-m2133hp

define Device/cellc_rtl30vw
	KERNEL_SUFFIX := -fit-uImage.itb
	KERNEL_INITRAMFS = kernel-bin | gzip | fit gzip $$(DTS_DIR)/$$(DEVICE_DTS).dtb
	KERNEL = kernel-bin | gzip | fit gzip $$(DTS_DIR)/$$(DEVICE_DTS).dtb | uImage lzma | pad-to 2048
	KERNEL_NAME := Image
	KERNEL_IN_UBI :=
	IMAGES := nand-factory.bin nand-sysupgrade.bin
	IMAGE/nand-factory.bin := append-rootfshdr | append-ubi | qsdk-ipq-factory-nand-askey
	IMAGE/nand-sysupgrade.bin := append-rootfshdr | sysupgrade-tar | append-metadata
	DEVICE_VENDOR := Cell C
	DEVICE_MODEL := RTL30VW
	DEVICE_DTS := qcom-ipq4019-rtl30vw
	DEVICE_DTS_CONFIG := config@5
	KERNEL_INSTALL := 1
	KERNEL_SIZE := 4096k
	IMAGE_SIZE := 57344k
	BLOCKSIZE := 128k
	PAGESIZE := 2048
	DEVICE_PACKAGES := kmod-usb-net-qmi-wwan kmod-usb-serial-option uqmi ipq-wifi-cellc_rtl30vw
endef
TARGET_DEVICES += cellc_rtl30vw

define Device/century_wr142ac
	$(call Device/FitzImage)
	DEVICE_VENDOR := Century
	DEVICE_MODEL := WR142AC
	DEVICE_DTS := qcom-ipq4019-wr142ac
	KERNEL_SIZE := 4096k
	IMAGE_SIZE := 31232k
	IMAGES += factory.bin
	IMAGE/sysupgrade.bin := append-kernel | append-rootfs | pad-rootfs | append-metadata
	IMAGE/factory.bin := qsdk-ipq-factory-nor | check-size
	DEVICE_PACKAGES := ipq-wifi-century_wr142ac kmod-usb-ledtrig-usbport
endef
TARGET_DEVICES += century_wr142ac

define Device/century_wr142ac-nand
	$(call Device/FitzImage)
	$(call Device/UbiFit)
	DEVICE_VENDOR := Century
	DEVICE_MODEL := WR142AC
	DEVICE_VARIANT := NAND
	DEVICE_DTS := qcom-ipq4019-wr142ac-nand
	DEVICE_DTS_CONFIG := config@10
	BLOCKSIZE := 128k
	PAGESIZE := 2048
	DEVICE_PACKAGES := ipq-wifi-century_wr142ac kmod-usb-ledtrig-usbport
endef
TARGET_DEVICES += century_wr142ac-nand

define Device/cilab_meshpoint-one
	$(call Device/8dev_jalapeno-common)
	DEVICE_VENDOR := Crisis Innovation Lab
	DEVICE_MODEL := MeshPoint.One
	DEVICE_DTS := qcom-ipq4018-meshpoint-one
	DEVICE_PACKAGES := kmod-i2c-gpio kmod-iio-bmp280-i2c kmod-hwmon-ina2xx kmod-rtc-pcf2127
endef
TARGET_DEVICES += cilab_meshpoint-one

define Device/compex_wpj419
	$(call Device/FitImage)
	$(call Device/UbiFit)
	DEVICE_VENDOR := Compex
	DEVICE_MODEL := WPJ419
	DEVICE_DTS := qcom-ipq4019-wpj419
	DEVICE_DTS_CONFIG := config@12
	KERNEL_INSTALL := 1
	BLOCKSIZE := 128k
	PAGESIZE := 2048
	FILESYSTEMS := squashfs
endef
TARGET_DEVICES += compex_wpj419

define Device/compex_wpj428
	$(call Device/FitImage)
	DEVICE_VENDOR := Compex
	DEVICE_MODEL := WPJ428
	DEVICE_DTS := qcom-ipq4028-wpj428
	DEVICE_DTS_CONFIG := config@4
	BLOCKSIZE := 64k
	IMAGE_SIZE := 31232k
	KERNEL_SIZE := 4096k
	IMAGES += cpximg-6a04.bin
	IMAGE/sysupgrade.bin := append-kernel | append-rootfs | pad-rootfs | append-metadata
	IMAGE/cpximg-6a04.bin := append-kernel | append-rootfs | pad-rootfs | mkmylofw_32m 0x8A2 3
	DEVICE_PACKAGES := kmod-gpio-beeper
endef
TARGET_DEVICES += compex_wpj428

define Device/dlink_dap-2610
	$(call Device/FitImageLzma)
	DEVICE_VENDOR := D-Link
	DEVICE_MODEL := DAP-2610
	DEVICE_DTS := qcom-ipq4018-dap-2610
	DEVICE_DTS_CONFIG := config@ap.dk01.1-c1
	BLOCKSIZE := 64k
	WRGG_DEVNAME := /dev/mtdblock/8
	WRGG_SIGNATURE := wapac30_dkbs_dap2610
	IMAGE_SIZE := 14080k
	IMAGES += factory.bin
	# Bootloader expects a special 160 byte header which is added by
	# wrgg-image.
	# Factory image size must be larger than 6MB, and size in wrgg header must
	# match actual factory image size to be flashable from D-Link http server.
	# Bootloader verifies checksum of wrgg image before booting, thus jffs2
	# cannot be part of the wrgg image. This is solved in the factory image by
	# having the rootfs at the end of the image (without pad-rootfs). And in
	# the sysupgrade image only the kernel is included in the wrgg checksum,
	# but this is not flashable from the D-link http server.
	# append-rootfs must start on an erase block boundary.
	IMAGE/factory.bin    := append-kernel | pad-offset 6144k 160 | append-rootfs | wrgg-image | check-size
	IMAGE/sysupgrade.bin := append-kernel | wrgg-image | pad-to $$$$(BLOCKSIZE) | append-rootfs | pad-rootfs | check-size | append-metadata
	DEVICE_PACKAGES := ipq-wifi-dlink_dap2610
endef
TARGET_DEVICES += dlink_dap-2610

define Device/engenius_eap1300
	$(call Device/FitImage)
	DEVICE_VENDOR := EnGenius
	DEVICE_MODEL := EAP1300
	DEVICE_DTS := qcom-ipq4018-eap1300
	DEVICE_DTS_CONFIG := config@4
	BOARD_NAME := eap1300
	KERNEL_SIZE := 5120k
	IMAGE_SIZE := 25344k
	IMAGE/sysupgrade.bin := append-kernel | append-rootfs | pad-rootfs | append-metadata
endef
TARGET_DEVICES += engenius_eap1300

define Device/engenius_eap2200
	$(call Device/FitImage)
	$(call Device/UbiFit)
	DEVICE_VENDOR := EnGenius
	DEVICE_MODEL := EAP2200
	DEVICE_DTS := qcom-ipq4019-eap2200
	BLOCKSIZE := 128k
	PAGESIZE := 2048
	DEVICE_PACKAGES := ath10k-firmware-qca9888-ct ipq-wifi-engenius_eap2200
endef
TARGET_DEVICES += engenius_eap2200

define Device/engenius_emd1
	$(call Device/FitImage)
	DEVICE_VENDOR := EnGenius
	DEVICE_MODEL := EMD1
	DEVICE_DTS := qcom-ipq4018-emd1
	DEVICE_DTS_CONFIG := config@4
	IMAGE_SIZE := 30720k
	IMAGES += factory.bin
	IMAGE/sysupgrade.bin := append-kernel | append-rootfs | pad-rootfs | append-metadata
	IMAGE/factory.bin := qsdk-ipq-factory-nor | check-size
endef
TARGET_DEVICES += engenius_emd1

define Device/engenius_emr3500
	$(call Device/FitImage)
	DEVICE_VENDOR := EnGenius
	DEVICE_MODEL := EMR3500
	DEVICE_DTS := qcom-ipq4018-emr3500
	DEVICE_DTS_CONFIG := config@4
	KERNEL_SIZE := 4096k
	IMAGE_SIZE := 30720k
	IMAGES += factory.bin
	IMAGE/sysupgrade.bin := append-kernel | append-rootfs | pad-rootfs | append-metadata
	IMAGE/factory.bin := qsdk-ipq-factory-nor | check-size
endef
TARGET_DEVICES += engenius_emr3500

define Device/engenius_ens620ext
	$(call Device/FitImage)
	DEVICE_VENDOR := EnGenius
	DEVICE_MODEL := ENS620EXT
	DEVICE_DTS := qcom-ipq4018-ens620ext
	DEVICE_DTS_CONFIG := config@4
	BLOCKSIZE := 64k
	PAGESIZE := 256
	BOARD_NAME := ENS620EXT
	VENDOR_ID := 0x0101
	PRODUCT_ID := 0x79
	PRODUCT_ID_NEW := 0xA4
	DATECODE := 190507
	FW_VER := 3.1.2
	FW_VER_NEW := 3.5.6
	CW_VER := 1.8.99
	IMAGE_SIZE := 21312k
	KERNEL_SIZE := 5120k
	FILESYSTEMS := squashfs
	IMAGES += factory_30.bin factory_35.bin
	IMAGE/sysupgrade.bin := append-kernel | append-rootfs | pad-rootfs | check-size | append-metadata
	IMAGE/factory_30.bin := append-kernel | pad-to $$$$(KERNEL_SIZE) | append-rootfs | pad-rootfs | check-size | SenaoFW $$$$(PRODUCT_ID) $$$$(FW_VER)
	IMAGE/factory_35.bin := qsdk-ipq-factory-nor | check-size | SenaoFW $$$$(PRODUCT_ID_NEW) $$$$(FW_VER_NEW)
endef
TARGET_DEVICES += engenius_ens620ext

define Device/ezviz_cs-w3-wd1200g-eup
	$(call Device/FitImage)
	DEVICE_VENDOR := EZVIZ
	DEVICE_MODEL := CS-W3-WD1200G
	DEVICE_VARIANT := EUP
	DEVICE_DTS_CONFIG := config@4
	IMAGE_SIZE := 14848k
	DEVICE_DTS := qcom-ipq4018-cs-w3-wd1200g-eup
	IMAGE/sysupgrade.bin := append-kernel | append-rootfs | pad-rootfs | \
		append-metadata
	DEVICE_PACKAGES := -kmod-ath10k-ct kmod-ath10k-ct-smallbuffers \
		ipq-wifi-ezviz_cs-w3-wd1200g-eup
endef
TARGET_DEVICES += ezviz_cs-w3-wd1200g-eup

define Device/glinet_gl-b1300
	$(call Device/FitImage)
	DEVICE_VENDOR := GL.iNet
	DEVICE_MODEL := GL-B1300
	BOARD_NAME := gl-b1300
	DEVICE_DTS := qcom-ipq4029-gl-b1300
	BOARD_NAME := gl-b1300
	KERNEL_SIZE := 4096k
	IMAGE_SIZE := 26624k
	IMAGE/sysupgrade.bin := append-kernel |append-rootfs | pad-rootfs | append-metadata
endef
TARGET_DEVICES += glinet_gl-b1300

define Device/glinet_gl-s1300
	$(call Device/FitImage)
	DEVICE_VENDOR := GL.iNet
	DEVICE_MODEL := GL-S1300
	DEVICE_DTS := qcom-ipq4029-gl-s1300
	KERNEL_SIZE := 4096k
	IMAGE_SIZE := 26624k
	IMAGE/sysupgrade.bin := append-kernel | append-rootfs | pad-rootfs | append-metadata
	DEVICE_PACKAGES := ipq-wifi-glinet_gl-s1300 kmod-fs-ext4 kmod-mmc kmod-spi-dev
endef
TARGET_DEVICES += glinet_gl-s1300

define Device/hiwifi_c526a
	$(call Device/FitzImage)
	$(call Device/UbiFit)
	DEVICE_VENDOR := HiWiFi
	DEVICE_MODEL := C526A
	DEVICE_DTS := qcom-ipq4019-c526a
	BLOCKSIZE := 128k
	PAGESIZE := 2048
	DEVICE_PACKAGES := ipq-wifi-hiwifi_c526a kmod-mt7615e kmod-mt7615-firmware
endef
TARGET_DEVICES += hiwifi_c526a

define Device/leguang_ca100
	$(call Device/FitzImage)
	DEVICE_VENDOR := LEGUANG
	DEVICE_MODEL := CA100
<<<<<<< HEAD
	SOC := qcom-ipq4019
=======
	DEVICE_DTS := qcom-ipq4019-ca100
>>>>>>> 9a3ab942
	KERNEL_SIZE := 4096k
	IMAGE_SIZE := 31232k
	IMAGE/sysupgrade.bin := append-kernel | append-rootfs | pad-rootfs | append-metadata
endef
TARGET_DEVICES += leguang_ca100

define Device/linksys_ea6350v3
	# The Linksys EA6350v3 has a uboot bootloader that does not
	# support either booting lzma kernel images nor booting UBI
	# partitions. This uboot, however, supports raw kernel images and
	# gzipped images.
	#
	# As for the time of writing this, the device will boot the kernel
	# from a fixed address with a fixed length of 3MiB. Also, the
	# device has a hard-coded kernel command line that requieres the
	# rootfs and alt_rootfs to be in mtd11 and mtd13 respectively.
	# Oh... and the kernel partition overlaps with the rootfs
	# partition (the same for alt_kernel and alt_rootfs).
	#
	# If you are planing re-partitioning the device, you may want to
	# keep those details in mind:
	# 1. The kernel adresses you should honor are 0x00000000 and
	#    0x02800000 respectively.
	# 2. The kernel size (plus the dtb) cannot exceed 3.00MiB in size.
	# 3. You can use 'zImage', but not a raw 'Image' packed with lzma.
	# 4. The kernel command line from uboot is harcoded to boot with
	#    rootfs either in mtd11 or mtd13.
	$(call Device/FitzImage)
	DEVICE_VENDOR := Linksys
	DEVICE_MODEL := EA6350
	DEVICE_VARIANT := v3
	DEVICE_DTS := qcom-ipq4018-ea6350v3
	BLOCKSIZE := 128k
	PAGESIZE := 2048
	KERNEL_SIZE := 3072k
	IMAGE_SIZE := 37888k
	UBINIZE_OPTS := -E 5
	IMAGES += factory.bin
	IMAGE/factory.bin := append-kernel | append-uImage-fakehdr filesystem | pad-to $$$$(KERNEL_SIZE) | append-ubi | linksys-image type=EA6350v3
endef
TARGET_DEVICES += linksys_ea6350v3

define Device/linksys_ea8300
	$(call Device/FitzImage)
	DEVICE_VENDOR := Linksys
	DEVICE_MODEL := EA8300
	DEVICE_DTS := qcom-ipq4019-ea8300
	KERNEL_SIZE := 3072k
	IMAGE_SIZE := 87040k
	BLOCKSIZE := 128k
	PAGESIZE := 2048
	UBINIZE_OPTS := -E 5    # EOD marks to "hide" factory sig at EOF
	IMAGES += factory.bin
	IMAGE/factory.bin  := append-kernel | pad-to $$$$(KERNEL_SIZE) | append-ubi | linksys-image type=EA8300
	DEVICE_PACKAGES := ath10k-firmware-qca9888-ct ipq-wifi-linksys_ea8300 kmod-usb-ledtrig-usbport
endef
TARGET_DEVICES += linksys_ea8300

define Device/meraki_mr33
	$(call Device/FitImage)
	DEVICE_VENDOR := Cisco Meraki
	DEVICE_MODEL := MR33
	DEVICE_DTS := qcom-ipq4029-mr33
	BLOCKSIZE := 128k
	PAGESIZE := 2048
	DEVICE_PACKAGES := -swconfig ath10k-firmware-qca9887-ct
endef
TARGET_DEVICES += meraki_mr33

define Device/mobipromo_cm520-79f
	$(call Device/FitzImage)
	$(call Device/UbiFit)
	DEVICE_VENDOR := MobiPromo
	DEVICE_MODEL := CM520-79F
	DEVICE_DTS := qcom-ipq4019-cm520-79f
	BLOCKSIZE := 128k
	PAGESIZE := 2048
	DEVICE_PACKAGES := ipq-wifi-mobipromo_cm520-79f kmod-usb-ledtrig-usbport
endef
TARGET_DEVICES += mobipromo_cm520-79f

define Device/netgear_ex61x0v2
	$(call Device/DniImage)
	DEVICE_DTS_CONFIG := config@4
	NETGEAR_BOARD_ID := EX6150v2series
	NETGEAR_HW_ID := 29765285+16+0+128+2x2
	IMAGE_SIZE := 14400k
endef

define Device/netgear_ex6100v2
	$(call Device/netgear_ex61x0v2)
	DEVICE_VENDOR := Netgear
	DEVICE_MODEL := EX6100
	DEVICE_VARIANT := v2
	DEVICE_DTS := qcom-ipq4018-ex6100v2
endef
TARGET_DEVICES += netgear_ex6100v2

define Device/netgear_ex6150v2
	$(call Device/netgear_ex61x0v2)
	DEVICE_VENDOR := Netgear
	DEVICE_MODEL := EX6150
	DEVICE_VARIANT := v2
	DEVICE_DTS := qcom-ipq4018-ex6150v2
endef
TARGET_DEVICES += netgear_ex6150v2

define Device/netgear_ex6200v2
	$(call Device/DniImage)
	DEVICE_DTS_CONFIG := config@4
	NETGEAR_HW_ID := 29765265+16+0+256+2x2+2x2
	DEVICE_VENDOR := Netgear
	DEVICE_MODEL := EX6200
	DEVICE_VARIANT := v2
	DEVICE_DTS := qcom-ipq4018-ex6200v2
	DEVICE_PACKAGES := kmod-usb-core kmod-usb-ohci kmod-usb2 kmod-usb-ledtrig-usbport
endef
TARGET_DEVICES += netgear_ex6200v2

define Device/openmesh_a42
	$(call Device/FitImageLzma)
	DEVICE_VENDOR := OpenMesh
	DEVICE_MODEL := A42
	DEVICE_DTS := qcom-ipq4018-a42
	DEVICE_DTS_CONFIG := config@om.a42
	BLOCKSIZE := 64k
	KERNEL = kernel-bin | lzma | fit lzma $$(DTS_DIR)/$$(DEVICE_DTS).dtb | pad-to $$(BLOCKSIZE)
	IMAGE_SIZE := 15616k
	IMAGES += factory.bin
	IMAGE/factory.bin := append-rootfs | pad-rootfs | openmesh-image ce_type=A42
	IMAGE/sysupgrade.bin/squashfs := append-rootfs | pad-rootfs | sysupgrade-tar rootfs=$$$$@ | append-metadata
endef
TARGET_DEVICES += openmesh_a42

define Device/openmesh_a62
	$(call Device/FitImageLzma)
	DEVICE_VENDOR := OpenMesh
	DEVICE_MODEL := A62
	DEVICE_DTS := qcom-ipq4019-a62
	DEVICE_DTS_CONFIG := config@om.a62
	BLOCKSIZE := 64k
	KERNEL = kernel-bin | lzma | fit lzma $$(DTS_DIR)/$$(DEVICE_DTS).dtb | pad-to $$(BLOCKSIZE)
	IMAGE_SIZE := 15552k
	IMAGES += factory.bin
	IMAGE/factory.bin := append-rootfs | pad-rootfs | openmesh-image ce_type=A62
	IMAGE/sysupgrade.bin/squashfs := append-rootfs | pad-rootfs | sysupgrade-tar rootfs=$$$$@ | append-metadata
	DEVICE_PACKAGES := ath10k-firmware-qca9888-ct
endef
TARGET_DEVICES += openmesh_a62

define Device/p2w_r619ac-common
	$(call Device/FitzImage)
	$(call Device/UbiFit)
	DEVICE_VENDOR := P&W
	DEVICE_MODEL := R619AC
	DEVICE_DTS_CONFIG := config@10
	BLOCKSIZE := 128k
	PAGESIZE := 2048
	DEVICE_PACKAGES := ipq-wifi-p2w_r619ac
endef

define Device/p2w_r619ac
	$(call Device/p2w_r619ac-common)
	DEVICE_DTS := qcom-ipq4019-r619ac
	IMAGES += nand-factory.bin
	IMAGE/nand-factory.bin := append-ubi | qsdk-ipq-factory-nand
endef
TARGET_DEVICES += p2w_r619ac

define Device/p2w_r619ac-128m
	$(call Device/p2w_r619ac-common)
	DEVICE_VARIANT := 128M
	DEVICE_DTS := qcom-ipq4019-r619ac-128m
endef
TARGET_DEVICES += p2w_r619ac-128m

define Device/qcom_ap-dk01.1-c1
	DEVICE_VENDOR := Qualcomm Atheros
	DEVICE_MODEL := AP-DK01.1
	DEVICE_VARIANT := C1
	BOARD_NAME := ap-dk01.1-c1
	DEVICE_DTS := qcom-ipq4019-ap.dk01.1-c1
	KERNEL_INSTALL := 1
	KERNEL_SIZE := 4096k
	IMAGE_SIZE := 26624k
	$(call Device/FitImage)
	IMAGE/sysupgrade.bin := append-kernel | pad-to $$$$(KERNEL_SIZE) | append-rootfs | pad-rootfs | append-metadata
endef
TARGET_DEVICES += qcom_ap-dk01.1-c1

define Device/qcom_ap-dk04.1-c1
	$(call Device/FitImage)
	$(call Device/UbiFit)
	DEVICE_VENDOR := Qualcomm Atheros
	DEVICE_MODEL := AP-DK04.1
	DEVICE_VARIANT := C1
	DEVICE_DTS := qcom-ipq4019-ap.dk04.1-c1
	KERNEL_INSTALL := 1
	KERNEL_SIZE := 4048k
	BLOCKSIZE := 128k
	PAGESIZE := 2048
	BOARD_NAME := ap-dk04.1-c1
endef
TARGET_DEVICES += qcom_ap-dk04.1-c1

define Device/qxwlan_e2600ac-c1
	$(call Device/FitImage)
	DEVICE_VENDOR := Qxwlan
	DEVICE_MODEL := E2600AC
	DEVICE_VARIANT := C1
	BOARD_NAME := e2600ac-c1
	DEVICE_DTS := qcom-ipq4019-e2600ac-c1
	KERNEL_SIZE := 4096k
	IMAGE_SIZE := 31232k
	IMAGE/sysupgrade.bin := append-kernel | append-rootfs | pad-rootfs | append-metadata
	DEVICE_PACKAGES := ipq-wifi-qxwlan_e2600ac
endef
TARGET_DEVICES += qxwlan_e2600ac-c1

define Device/qxwlan_e2600ac-c2
	$(call Device/FitImage)
	$(call Device/UbiFit)
	DEVICE_VENDOR := Qxwlan
	DEVICE_MODEL := E2600AC
	DEVICE_VARIANT := C2
	DEVICE_DTS := qcom-ipq4019-e2600ac-c2
	KERNEL_INSTALL := 1
	BLOCKSIZE := 128k
	PAGESIZE := 2048
	DEVICE_PACKAGES := ipq-wifi-qxwlan_e2600ac
endef
TARGET_DEVICES += qxwlan_e2600ac-c2

define Device/unielec_u4019-32m
	$(call Device/FitImage)
	DEVICE_VENDOR := Unielec
	DEVICE_MODEL := U4019
	DEVICE_VARIANT := 32M
	BOARD_NAME := u4019-32m
	DEVICE_DTS := qcom-ipq4019-u4019-32m
	KERNEL_SIZE := 4096k
	IMAGE_SIZE := 31232k
	IMAGE/sysupgrade.bin := append-kernel | append-rootfs | pad-rootfs | append-metadata
endef
TARGET_DEVICES += unielec_u4019-32m

define Device/zte_mf263
	$(call Device/FitzImage)
	$(call Device/UbiFit)
	DEVICE_VENDOR := ZTE
	DEVICE_MODEL := MF263
	DEVICE_DTS := qcom-ipq4019-zte-mf263
	BLOCKSIZE := 128k
	PAGESIZE := 2048
	IMAGE/factory.img := append-kernel | pad-to $$$$(KERNEL_SIZE) | append-ubi
	IMAGE/sysupgrade.bin := sysupgrade-tar | append-metadata
	DEVICE_PACKAGES := ipq-wifi-zte_mf263
endef
TARGET_DEVICES += zte_mf263

define Device/zyxel_nbg6617
	$(call Device/FitImageLzma)
	DEVICE_VENDOR := ZyXEL
	DEVICE_MODEL := NBG6617
	DEVICE_DTS := qcom-ipq4018-nbg6617
	KERNEL_SIZE := 4096k
	ROOTFS_SIZE := 24960k
	RAS_BOARD := NBG6617
	RAS_ROOTFS_SIZE := 19840k
	RAS_VERSION := "$(VERSION_DIST) $(REVISION)"
	IMAGE/sysupgrade.bin := append-kernel | append-rootfs | pad-rootfs | append-metadata
	IMAGES += factory.bin
#	The ZyXEL firmware allows flashing thru the web-gui only when the rootfs is
#	at least as large as the one of the initial firmware image (not the current
#	one on the device). This only applies to the Web-UI, the bootlaoder ignores
#	this minimum-size. However, the larger image can be flashed both ways.
	IMAGE/factory.bin := append-rootfs | pad-rootfs | pad-to 64k | check-size $$$$(ROOTFS_SIZE) | zyxel-ras-image separate-kernel
	IMAGE/sysupgrade.bin/squashfs := append-rootfs | pad-rootfs | check-size $$$$(ROOTFS_SIZE) | sysupgrade-tar rootfs=$$$$@ | append-metadata
	DEVICE_PACKAGES := kmod-usb-ledtrig-usbport
endef
TARGET_DEVICES += zyxel_nbg6617

define Device/zyxel_wre6606
	$(call Device/FitImage)
	DEVICE_VENDOR := ZyXEL
	DEVICE_MODEL := WRE6606
	DEVICE_DTS := qcom-ipq4018-wre6606
	DEVICE_DTS_CONFIG := config@4
	IMAGE_SIZE := 13184k
	IMAGE/sysupgrade.bin := append-kernel | append-rootfs | pad-rootfs | append-metadata
	DEVICE_PACKAGES := -kmod-ath10k-ct kmod-ath10k-ct-smallbuffers ath10k-firmware-qca4019-ct
endef
TARGET_DEVICES += zyxel_wre6606

$(eval $(call BuildImage))<|MERGE_RESOLUTION|>--- conflicted
+++ resolved
@@ -525,11 +525,7 @@
 	$(call Device/FitzImage)
 	DEVICE_VENDOR := LEGUANG
 	DEVICE_MODEL := CA100
-<<<<<<< HEAD
-	SOC := qcom-ipq4019
-=======
 	DEVICE_DTS := qcom-ipq4019-ca100
->>>>>>> 9a3ab942
 	KERNEL_SIZE := 4096k
 	IMAGE_SIZE := 31232k
 	IMAGE/sysupgrade.bin := append-kernel | append-rootfs | pad-rootfs | append-metadata
