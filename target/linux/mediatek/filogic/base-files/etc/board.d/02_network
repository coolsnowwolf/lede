
. /lib/functions.sh
. /lib/functions/uci-defaults.sh
. /lib/functions/system.sh

mediatek_setup_interfaces()
{
	local board="$1"

	case $board in
	abt,asr3000|\
	cmcc,rax3000m*|\
	h3c,magic-nx30-pro|\
	imou,lc-hx3001|\
	nokia,ea0326gmp)
		ucidef_set_interfaces_lan_wan "lan1 lan2 lan3" eth1
		;;
	asus,tuf-ax4200|\
	jdcloud,re-cs-05|\
	netcore,n60|\
	ruijie,rg-x60-pro)
		ucidef_set_interfaces_lan_wan "lan1 lan2 lan3 lan4" eth1
		;;
	asus,tuf-ax6000|\
	glinet,gl-mt6000|\
	tplink,tl-xdr4288|\
	tplink,tl-xdr6088|\
	tplink,tl-xtr8488)
		ucidef_set_interfaces_lan_wan "lan1 lan2 lan3 lan4 lan5" eth1
		;;
	bananapi,bpi-r3)
		ucidef_set_interfaces_lan_wan "lan1 lan2 lan3 lan4 sfp2" "eth1 wan"
		;;
	bananapi,bpi-r3-mini|\
	huasifei,wh3000-emmc)
		ucidef_set_interfaces_lan_wan eth0 eth1
		;;
	bananapi,bpi-r4|\
	bananapi,bpi-r4-poe)
		ucidef_set_interfaces_lan_wan "lan1 lan2 lan3 eth1" "wan eth2"
		;;
	cetron,ct3003*|\
	fzs,5gcpe-p3|\
	jcg,q30-pro|\
	qihoo,360t7|\
	tenbay,wr3000k)
		ucidef_set_interfaces_lan_wan "lan1 lan2 lan3" wan
		;;
	cudy,tr3000*|\
	glinet,gl-mt2500|\
	glinet,gl-mt3000|\
	glinet,gl-x3000|\
	glinet,gl-xe3000|\
	openembed,som7981)
		ucidef_set_interfaces_lan_wan eth1 eth0
		;;
	hf,m7986r1*)
		ucidef_set_interfaces_lan_wan "lan2 lan3 lan4" "lan1 usb0"
		;;
	mediatek,mt7986a-rfb|\
	mediatek,mt7986b-rfb)
		ucidef_set_interfaces_lan_wan "lan0 lan1 lan2 lan3" eth1
		;;
	mediatek,mt7988a-rfb)
		ucidef_set_interfaces_lan_wan "lan0 lan1 lan2 lan3 eth1" eth2
		;;
	tplink,tl-xdr6086)
		ucidef_set_interfaces_lan_wan "lan1 lan2" eth1
		;;
	xiaomi,mi-router-wr30u|\
	xiaomi,mi-router-ax3000t|\
	xiaomi,redmi-router-ax6000)
		ucidef_set_interfaces_lan_wan "lan2 lan3 lan4" wan
		;;
	*)
		ucidef_set_interfaces_lan_wan "lan1 lan2 lan3 lan4" wan
		;;
	esac
}

mediatek_setup_macs()
{
	local board="$1"
	local lan_mac=""
	local wan_mac=""
	local label_mac=""

	case $board in
	asus,tuf-ax4200|\
	asus,tuf-ax6000)
		CI_UBIPART="UBI_DEV"
		addr=$(mtd_get_mac_binary_ubi "Factory" 0x4)
		wan_mac="${addr}"
		lan_mac="${addr}"
		;;
	bananapi,bpi-r3|\
	bananapi,bpi-r3-mini|\
	bananapi,bpi-r4)
		wan_mac=$(macaddr_add $(cat /sys/class/net/eth0/address) 1)
		;;
	cmcc,rax3000m-emmc)
		wan_mac=$(mmc_get_mac_binary factory 0x2a)
		lan_mac=$(mmc_get_mac_binary factory 0x24)
		label_mac=$wan_mac
		;;
	cmcc,rax3000m-nand)
		wan_mac=$(mtd_get_mac_binary factory 0x2a)
		lan_mac=$(mtd_get_mac_binary factory 0x24)
		label_mac=$lan_mac
		;;
	glinet,gl-mt2500)
		label_mac="$(get_mac_binary "/dev/mmcblk0boot1" 0xa)"
		wan_mac="$label_mac"
		lan_mac="$(macaddr_add $label_mac 1)"
		;;
	glinet,gl-mt6000)
		label_mac=$(mmc_get_mac_binary factory 0x0a)
		wan_mac=$label_mac
		lan_mac=$(macaddr_add "$label_mac" 2)
		;;
	h3c,magic-nx30-pro)
		wan_mac=$(mtd_get_mac_ascii pdt_data_1 ethaddr)
		lan_mac=$(macaddr_add "$wan_mac" 1)
		label_mac=$wan_mac
		;;
	huasifei,wh3000-emmc)
<<<<<<< HEAD
		local wifi_mac=$(mmc_get_mac_binary factory 0x4)
		lan_mac="$(macaddr_add $wifi_mac 2)"
		wan_mac="$(macaddr_add $wifi_mac 3)"
=======
		label_mac=$(mmc_get_mac_binary factory 0x4)
		lan_mac="$(macaddr_add $label_mac 2)"
		wan_mac="$(macaddr_add $label_mac 3)"
>>>>>>> ccb92bee
		;;
	imou,lc-hx3001)
		lan_mac=$(mtd_get_mac_ascii u-boot-env mac)
		wan_mac=$(macaddr_add "$lan_mac" 2)
		label_mac=$lan_mac
		;;
	jdcloud,re-cs-05)
		wan_mac=$(mmc_get_mac_binary factory 0x24)
		lan_mac=$(mmc_get_mac_binary factory 0x2a)
		label_mac=$lan_mac
		;;
	qihoo,360t7)
		lan_mac=$(mtd_get_mac_ascii factory lanMac)
		wan_mac=$(macaddr_add "$lan_mac" 1)
		label_mac=$wan_mac
		;;
	ruijie,rg-x60-pro)
		label_mac=$(mtd_get_mac_ascii product_info ethaddr)
		wan_mac=$label_mac
		lan_mac=$(macaddr_add "$label_mac" 1)
		;;
	xiaomi,mi-router-wr30u|\
	xiaomi,mi-router-ax3000t|\
	xiaomi,redmi-router-ax6000)
		wan_mac=$(mtd_get_mac_ascii Bdata ethaddr_wan)
		label_mac=$wan_mac
		;;
	esac

	[ -n "$lan_mac" ] && ucidef_set_interface_macaddr "lan" $lan_mac
	[ -n "$wan_mac" ] && ucidef_set_interface_macaddr "wan" $wan_mac
	[ -n "$label_mac" ] && ucidef_set_label_macaddr $label_mac
}

board_config_update
board=$(board_name)
mediatek_setup_interfaces $board
mediatek_setup_macs $board
board_config_flush

exit 0<|MERGE_RESOLUTION|>--- conflicted
+++ resolved
@@ -124,15 +124,9 @@
 		label_mac=$wan_mac
 		;;
 	huasifei,wh3000-emmc)
-<<<<<<< HEAD
-		local wifi_mac=$(mmc_get_mac_binary factory 0x4)
-		lan_mac="$(macaddr_add $wifi_mac 2)"
-		wan_mac="$(macaddr_add $wifi_mac 3)"
-=======
 		label_mac=$(mmc_get_mac_binary factory 0x4)
 		lan_mac="$(macaddr_add $label_mac 2)"
 		wan_mac="$(macaddr_add $label_mac 3)"
->>>>>>> ccb92bee
 		;;
 	imou,lc-hx3001)
 		lan_mac=$(mtd_get_mac_ascii u-boot-env mac)
