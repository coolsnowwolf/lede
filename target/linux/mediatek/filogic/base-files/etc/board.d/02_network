
. /lib/functions.sh
. /lib/functions/uci-defaults.sh
. /lib/functions/system.sh

mediatek_setup_interfaces()
{
	local board="$1"

	case $board in
	abt,asr3000|\
	cmcc,rax3000m*|\
	h3c,magic-nx30-pro|\
	imou,lc-hx3001)
		ucidef_set_interfaces_lan_wan "lan1 lan2 lan3" eth1
		;;
	asus,tuf-ax4200|\
	jdcloud,re-cs-05|\
	netcore,n60|\
	ruijie,rg-x60-pro)
		ucidef_set_interfaces_lan_wan "lan1 lan2 lan3 lan4" eth1
		;;
	bananapi,bpi-r3)
		ucidef_set_interfaces_lan_wan "lan1 lan2 lan3 lan4 sfp2" "eth1 wan"
		;;
	cetron,ct3003*|\
	fzs,5gcpe-p3|\
	jcg,q30-pro|\
	qihoo,360t7)
		ucidef_set_interfaces_lan_wan "lan1 lan2 lan3" wan
		;;
	glinet,gl-mt2500|\
	glinet,gl-mt3000)
		ucidef_set_interfaces_lan_wan eth1 eth0
		;;
<<<<<<< HEAD
	cmcc,rax3000m*|\
	h3c,magic-nx30-pro|\
	imou,lc-hx3001)
		ucidef_set_interfaces_lan_wan "lan1 lan2 lan3" eth1
		;;
=======
>>>>>>> eb3e9ad2
	mediatek,mt7986a-rfb|\
	mediatek,mt7986b-rfb)
		ucidef_set_interfaces_lan_wan "lan0 lan1 lan2 lan3" eth1
		;;
	mediatek,mt7988a-dsa-10g-spim-snand)
		ucidef_set_interfaces_lan_wan "lan0 lan1 lan2 lan3" "eth1 eth2"
		;;
	glinet,gl-mt6000|\
	tplink,tl-xdr4288|\
	tplink,tl-xdr6088|\
	tplink,tl-xtr8488)
		ucidef_set_interfaces_lan_wan "lan1 lan2 lan3 lan4 lan5" eth1
		;;
	tplink,tl-xdr6086)
		ucidef_set_interfaces_lan_wan "lan1 lan2" eth1
		;;
	xiaomi,mi-router-wr30u|\
	xiaomi,mi-router-ax3000t|\
	xiaomi,redmi-router-ax6000)
		ucidef_set_interfaces_lan_wan "lan2 lan3 lan4" wan
		;;
	*)
		ucidef_set_interfaces_lan_wan "lan1 lan2 lan3 lan4" wan
		;;
	esac
}

mediatek_setup_macs()
{
	local board="$1"
	local lan_mac=""
	local wan_mac=""
	local label_mac=""

	case $board in
	asus,tuf-ax4200)
		CI_UBIPART="UBI_DEV"
		addr=$(mtd_get_mac_binary_ubi "Factory" 0x4)
		wan_mac="${addr}"
		lan_mac="${addr}"
		;;
	bananapi,bpi-r3)
		wan_mac=$(macaddr_add $(cat /sys/class/net/eth0/address) 1)
		;;
	cmcc,rax3000m-emmc)
		wan_mac=$(mmc_get_mac_binary factory 0x2a)
		lan_mac=$(mmc_get_mac_binary factory 0x24)
		label_mac=$wan_mac
		;;
	cmcc,rax3000m-nand)
		wan_mac=$(mtd_get_mac_binary factory 0x2a)
		lan_mac=$(mtd_get_mac_binary factory 0x24)
		label_mac=$lan_mac
		;;
	glinet,gl-mt2500)
		label_mac="$(get_mac_binary "/dev/mmcblk0boot1" 0xa)"
		wan_mac="$label_mac"
		lan_mac="$(macaddr_add $label_mac 1)"
		;;
	glinet,gl-mt6000)
		label_mac=$(mmc_get_mac_binary factory 0x0a)
		wan_mac=$label_mac
		lan_mac=$(macaddr_add "$label_mac" 2)
		;;
	h3c,magic-nx30-pro)
		wan_mac=$(mtd_get_mac_ascii pdt_data_1 ethaddr)
		lan_mac=$(macaddr_add "$wan_mac" 1)
		label_mac=$wan_mac
		;;
	imou,lc-hx3001)
		lan_mac=$(mtd_get_mac_ascii u-boot-env mac)
		wan_mac=$(macaddr_add "$lan_mac" 2)
		label_mac=$lan_mac
		;;
	jdcloud,re-cs-05)
		wan_mac=$(mmc_get_mac_binary factory 0x24)
		lan_mac=$(mmc_get_mac_binary factory 0x2a)
		label_mac=$lan_mac
		;;
	qihoo,360t7)
		lan_mac=$(mtd_get_mac_ascii factory lanMac)
		wan_mac=$(macaddr_add "$lan_mac" 1)
		label_mac=$wan_mac
		;;
	ruijie,rg-x60-pro)
		label_mac=$(mtd_get_mac_ascii product_info ethaddr)
		wan_mac=$label_mac
		lan_mac=$(macaddr_add "$label_mac" 1)
		;;
	xiaomi,mi-router-wr30u|\
	xiaomi,mi-router-ax3000t|\
	xiaomi,redmi-router-ax6000)
		wan_mac=$(mtd_get_mac_ascii Bdata ethaddr_wan)
		label_mac=$wan_mac
		;;
	esac

	[ -n "$lan_mac" ] && ucidef_set_interface_macaddr "lan" $lan_mac
	[ -n "$wan_mac" ] && ucidef_set_interface_macaddr "wan" $wan_mac
	[ -n "$label_mac" ] && ucidef_set_label_macaddr $label_mac
}

board_config_update
board=$(board_name)
mediatek_setup_interfaces $board
mediatek_setup_macs $board
board_config_flush

exit 0<|MERGE_RESOLUTION|>--- conflicted
+++ resolved
@@ -33,14 +33,6 @@
 	glinet,gl-mt3000)
 		ucidef_set_interfaces_lan_wan eth1 eth0
 		;;
-<<<<<<< HEAD
-	cmcc,rax3000m*|\
-	h3c,magic-nx30-pro|\
-	imou,lc-hx3001)
-		ucidef_set_interfaces_lan_wan "lan1 lan2 lan3" eth1
-		;;
-=======
->>>>>>> eb3e9ad2
 	mediatek,mt7986a-rfb|\
 	mediatek,mt7986b-rfb)
 		ucidef_set_interfaces_lan_wan "lan0 lan1 lan2 lan3" eth1
