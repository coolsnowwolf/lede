// SPDX-License-Identifier: GPL-2.0-or-later OR MIT

/dts-v1/;
#include <dt-bindings/gpio/gpio.h>
#include <dt-bindings/input/input.h>
#include <dt-bindings/leds/common.h>

#include "mt7986a.dtsi"

/ {
	aliases {
		serial0 = &uart0;
		led-boot = &sys_led;
		led-failsafe = &sys_led;
		led-running = &sys_led;
		led-upgrade = &sys_led;
	};

	chosen {
		stdout-path = "serial0:115200n8";
	};

	memory@40000000 {
		reg = <0 0x40000000 0 0x40000000>;
	};

	keys {
		compatible = "gpio-keys";

		reset {
			label = "reset";
			linux,code = <KEY_RESTART>;
			gpios = <&pio 9 GPIO_ACTIVE_LOW>;
		};
	};

	gpio-leds {
		compatible = "gpio-leds";

		sys_led: led-0 {
			label = "hf:sys";
			gpios = <&pio 15 GPIO_ACTIVE_LOW>;
		};

		led-1 {
			label = "led-1";
			gpios = <&pio 16 GPIO_ACTIVE_LOW>;
		};

		led-2 {
			label = "led-2";
			gpios = <&pio 17 GPIO_ACTIVE_LOW>;
		};

		led-3 {
			label = "led-3";
			gpios = <&pio 18 GPIO_ACTIVE_LOW>;
		};

		led-4 {
			label = "led-4";
			gpios = <&pio 19 GPIO_ACTIVE_LOW>;
		};

		led-5 {
			label = "led-5";
			gpios = <&pio 20 GPIO_ACTIVE_LOW>;
		};
	};

	reg_1p8v: regulator-1p8v {
		compatible = "regulator-fixed";
		regulator-name = "fixed-1.8V";
		regulator-min-microvolt = <1800000>;
		regulator-max-microvolt = <1800000>;
		regulator-boot-on;
		regulator-always-on;
	};

	reg_3p3v: regulator-3p3v {
		compatible = "regulator-fixed";
		regulator-name = "fixed-3.3V";
		regulator-min-microvolt = <3300000>;
		regulator-max-microvolt = <3300000>;
		regulator-boot-on;
		regulator-always-on;
	};

	reg_5v: regulator-5v {
		compatible = "regulator-fixed";
		regulator-name = "fixed-5V";
		regulator-min-microvolt = <5000000>;
		regulator-max-microvolt = <5000000>;
		regulator-boot-on;
		regulator-always-on;
	};
};

&crypto {
	status = "okay";
};

&eth {
	status = "okay";

	gmac0: mac@0 {
		compatible = "mediatek,eth-mac";
		reg = <0>;
		phy-mode = "2500base-x";

		fixed-link {
			speed = <2500>;
			full-duplex;
			pause;
		};
	};

	mdio: mdio-bus {
		#address-cells = <1>;
		#size-cells = <0>;
	};
};

&mdio {
	switch: switch@1f {
		compatible = "mediatek,mt7531";
		reg = <31>;
		reset-gpios = <&pio 5 GPIO_ACTIVE_HIGH>;
		interrupt-controller;
		#interrupt-cells = <1>;
		interrupt-parent = <&pio>;
		interrupts = <66 IRQ_TYPE_LEVEL_HIGH>;
	};
};

&pcie {
	pinctrl-names = "default";
	pinctrl-0 = <&pcie_pins>;
	status = "okay";

	pcie@0,0 {
		reg = <0x0000 0 0 0 0>;

		wifi@0,0 {
			compatible = "mediatek,mt76";
			reg = <0x0000 0 0 0 0>;
		};
	};
};

&pcie_phy {
	status = "okay";
};

&pio {
	pcie_pins: pcie-pins {
		power-pcie {
			pins = "GPIO_7";
			drive-strength = <8>;
			mediatek,pull-up-adv = <1>;
		};

		reset-pcie {
			pins = "GPIO_9";
			drive-strength = <8>;
			mediatek,pull-down-adv = <1>;
			output-low;
		};
	};

	usb_pins: usb-pins {
		reset-sata {
			pins = "GPIO_1";
			drive-strength = <8>;
			mediatek,pull-up-adv = <1>;
		};

		power-m2 {
			pins = "GPIO_6";
			drive-strength = <8>;
			mediatek,pull-up-adv = <1>;
		};

		reset-m2 {
			pins = "GPIO_8";
			drive-strength = <8>;
			mediatek,pull-down-adv = <1>;
			output-low;
		};
	};
<<<<<<< HEAD
	
	wf_2g_5g_pins: wf_2g_5g-pins {
		mux {
			function = "wifi";
			groups = "wf_2g", "wf_5g";
=======

	wf_dbdc_pins: wf-dbdc-pins {
		mux {
			function = "wifi";
			groups = "wf_dbdc";
>>>>>>> 5ea6cb7c
		};
		conf {
			pins = "WF0_HB1", "WF0_HB2", "WF0_HB3", "WF0_HB4",
			       "WF0_HB0", "WF0_HB0_B", "WF0_HB5", "WF0_HB6",
			       "WF0_HB7", "WF0_HB8", "WF0_HB9", "WF0_HB10",
			       "WF0_TOP_CLK", "WF0_TOP_DATA", "WF1_HB1",
			       "WF1_HB2", "WF1_HB3", "WF1_HB4", "WF1_HB0",
			       "WF1_HB5", "WF1_HB6", "WF1_HB7", "WF1_HB8",
			       "WF1_TOP_CLK", "WF1_TOP_DATA";
			drive-strength = <4>;
		};
	};
<<<<<<< HEAD
	
	wf_dbdc_pins: wf-dbdc-pins {
		mux {
			function = "wifi";
			groups = "wf_dbdc";
		};
		conf {
			pins = "WF0_HB1", "WF0_HB2", "WF0_HB3", "WF0_HB4",
				"WF0_HB0", "WF0_HB0_B", "WF0_HB5", "WF0_HB6",
				"WF0_HB7", "WF0_HB8", "WF0_HB9", "WF0_HB10",
				"WF0_TOP_CLK", "WF0_TOP_DATA", "WF1_HB1",
				"WF1_HB2", "WF1_HB3", "WF1_HB4", "WF1_HB0",
				"WF1_HB5", "WF1_HB6", "WF1_HB7", "WF1_HB8",
				"WF1_TOP_CLK", "WF1_TOP_DATA";
			drive-strength = <4>;
		};
	};
	
=======
>>>>>>> 5ea6cb7c
};

&ssusb {
	pinctrl-names = "default";
	pinctrl-0 = <&usb_pins>;
	vusb33-supply = <&reg_3p3v>;
	vbus-supply = <&reg_5v>;
	status = "okay";
};

&switch {
	ports {
		#address-cells = <1>;
		#size-cells = <0>;

		port@0 {
			reg = <0>;
			label = "lan1";
		};

		port@1 {
			reg = <1>;
			label = "lan2";
		};

		port@2 {
			reg = <2>;
			label = "lan3";
		};

		port@3 {
			reg = <3>;
			label = "lan4";
		};

		port@6 {
			reg = <6>;
			ethernet = <&gmac0>;
			phy-mode = "2500base-x";

			fixed-link {
				speed = <2500>;
				full-duplex;
				pause;
			};
		};
	};
};

&trng {
	status = "okay";
};

&wifi {
	status = "okay";
	pinctrl-names = "default", "dbdc";
	pinctrl-0 = <&wf_2g_5g_pins>;
	pinctrl-1 = <&wf_dbdc_pins>;
};

&uart0 {
	status = "okay";
};

&usb_phy {
	status = "okay";
};

&watchdog {
	status = "okay";
};

&wifi {
	pinctrl-names = "dbdc";
	pinctrl-0 = <&wf_dbdc_pins>;
	status = "okay";
};<|MERGE_RESOLUTION|>--- conflicted
+++ resolved
@@ -188,19 +188,11 @@
 			output-low;
 		};
 	};
-<<<<<<< HEAD
-	
-	wf_2g_5g_pins: wf_2g_5g-pins {
-		mux {
-			function = "wifi";
-			groups = "wf_2g", "wf_5g";
-=======
 
 	wf_dbdc_pins: wf-dbdc-pins {
 		mux {
 			function = "wifi";
 			groups = "wf_dbdc";
->>>>>>> 5ea6cb7c
 		};
 		conf {
 			pins = "WF0_HB1", "WF0_HB2", "WF0_HB3", "WF0_HB4",
@@ -213,27 +205,6 @@
 			drive-strength = <4>;
 		};
 	};
-<<<<<<< HEAD
-	
-	wf_dbdc_pins: wf-dbdc-pins {
-		mux {
-			function = "wifi";
-			groups = "wf_dbdc";
-		};
-		conf {
-			pins = "WF0_HB1", "WF0_HB2", "WF0_HB3", "WF0_HB4",
-				"WF0_HB0", "WF0_HB0_B", "WF0_HB5", "WF0_HB6",
-				"WF0_HB7", "WF0_HB8", "WF0_HB9", "WF0_HB10",
-				"WF0_TOP_CLK", "WF0_TOP_DATA", "WF1_HB1",
-				"WF1_HB2", "WF1_HB3", "WF1_HB4", "WF1_HB0",
-				"WF1_HB5", "WF1_HB6", "WF1_HB7", "WF1_HB8",
-				"WF1_TOP_CLK", "WF1_TOP_DATA";
-			drive-strength = <4>;
-		};
-	};
-	
-=======
->>>>>>> 5ea6cb7c
 };
 
 &ssusb {
@@ -287,13 +258,6 @@
 	status = "okay";
 };
 
-&wifi {
-	status = "okay";
-	pinctrl-names = "default", "dbdc";
-	pinctrl-0 = <&wf_2g_5g_pins>;
-	pinctrl-1 = <&wf_dbdc_pins>;
-};
-
 &uart0 {
 	status = "okay";
 };
