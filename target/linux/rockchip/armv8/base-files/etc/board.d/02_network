#!/bin/sh

. /lib/functions/uci-defaults.sh
. /lib/functions/system.sh

rockchip_setup_interfaces()
{
	local board="$1"

	case "$board" in
	advantech,rsb4810|\
	ariaboard,photonicat|\
	dilusense,dlfr100|\
	ezpro,mrkaio-m68s|\
	ezpro,mrkaio-m68s-plus|\
	friendlyarm,nanopi-r2c|\
	friendlyarm,nanopi-r2s|\
	friendlyarm,nanopi-r4s|\
	friendlyarm,nanopi-r4se|\
	hinlink,opc-h66k|\
	rocktech,mpc1903|\
	sharevdi,h3399pc|\
	sharevdi,guangmiao-g4c|\
	xunlong,orangepi-r1-plus|\
	xunlong,orangepi-r1-plus-lts)
		ucidef_set_interfaces_lan_wan 'eth1' 'eth0'
		;;
<<<<<<< HEAD
=======
	armsom,sige1|\
>>>>>>> 5ea6cb7c
	armsom,sige3|\
	fastrhino,r66s|\
	fine,3399|\
	firefly,rk3568-roc-pc|\
	friendlyarm,nanopi-r5c|\
	hinlink,opc-h28k|\
	radxa,e20c|\
	radxa,e25|\
	seewo,sv21-rk3568|\
	widora,mangopi-m28k|\
	widora,mangopi-m28k-pro)
		ucidef_set_interfaces_lan_wan 'eth0' 'eth1'
		;;
	fastrhino,r68s|\
	hinlink,opc-h68k)
		ucidef_set_interfaces_lan_wan 'eth0 eth2 eth3' 'eth1'
		;;
	hinlink,opc-h69k|\
	friendlyarm,nanopi-r5s)
		ucidef_set_interfaces_lan_wan "eth1 eth2" "eth0"
		;;
	lyt,t68m)
		ucidef_set_interfaces_lan_wan 'lan2 lan3 lan4' 'lan1'
		;;
	*)
		ucidef_set_interface_lan 'eth0'
		;;
	esac
}

nanopi_r4s_get_mac()
{
	local interface=$1
	local eeprom_path="/sys/bus/i2c/devices/2-0051/eeprom"
	local address

	if [ -f "$eeprom_path" ]; then
		address=$(get_mac_binary "$eeprom_path" 0xfa)
		if [ "$interface" = "lan" ]; then
			address=$(macaddr_setbit_la "$address")
		fi
	else
		address=$(macaddr_generate_from_mmc_cid mmcblk1)
		if [ "$interface" = "lan" ]; then
			address=$(macaddr_add "$address" 1)
		fi
	fi

	echo "$address"
}

rockchip_setup_macs()
{
	local board="$1"
	local lan_mac=""
	local wan_mac=""
	local label_mac=""

	case "$board" in
	advantech,rsb4810|\
	ariaboard,photonicat|\
<<<<<<< HEAD
=======
	armsom,sige1|\
>>>>>>> 5ea6cb7c
	armsom,sige3|\
	codinge,xiaobao-nas-v1|\
	dilusense,dlfr100|\
	ezpro,mrkaio-m68s|\
	ezpro,mrkaio-m68s-plus|\
	fastrhino,r66s|\
	fastrhino,r68s|\
	fine,3399|\
	firefly,rk3568-roc-pc|\
	friendlyarm,nanopi-r2c|\
	friendlyarm,nanopi-r2s|\
	hinlink,opc-h28k|\
	hinlink,opc-h66k|\
	hinlink,opc-h68k|\
	hinlink,opc-h69k|\
	rocktech,mpc1903|\
	sharevdi,h3399pc|\
	widora,mangopi-m28k|\
	widora,mangopi-m28k-pro)
		wan_mac=$(macaddr_generate_from_mmc_cid mmcblk0)
		lan_mac=$(macaddr_add "$wan_mac" +1)
		;;
	friendlyarm,nanopi-r4s|\
	friendlyarm,nanopi-r4se)
		wan_mac=$(nanopi_r4s_get_mac wan)
		lan_mac=$(nanopi_r4s_get_mac lan)
		;;
	friendlyarm,nanopi-r5c|\
	friendlyarm,nanopi-r5s|\
	sharevdi,guangmiao-g4c)
		wan_mac=$(macaddr_generate_from_mmc_cid mmcblk1)
		lan_mac=$(macaddr_add "$wan_mac" +1)
		;;
	xunlong,orangepi-r1-plus|\
	xunlong,orangepi-r1-plus-lts)
		lan_mac=$(cat /sys/class/net/eth1/address)
		wan_mac=$(macaddr_add "$lan_mac" -1)
		;;
	esac

	[ -n "$lan_mac" ] && ucidef_set_interface_macaddr "lan" $lan_mac
	[ -n "$wan_mac" ] && ucidef_set_interface_macaddr "wan" $wan_mac
	[ -n "$label_mac" ] && ucidef_set_label_macaddr $label_mac
}

board_config_update
board=$(board_name)
rockchip_setup_interfaces $board
rockchip_setup_macs $board
board_config_flush

exit 0<|MERGE_RESOLUTION|>--- conflicted
+++ resolved
@@ -25,10 +25,7 @@
 	xunlong,orangepi-r1-plus-lts)
 		ucidef_set_interfaces_lan_wan 'eth1' 'eth0'
 		;;
-<<<<<<< HEAD
-=======
 	armsom,sige1|\
->>>>>>> 5ea6cb7c
 	armsom,sige3|\
 	fastrhino,r66s|\
 	fine,3399|\
@@ -90,10 +87,7 @@
 	case "$board" in
 	advantech,rsb4810|\
 	ariaboard,photonicat|\
-<<<<<<< HEAD
-=======
 	armsom,sige1|\
->>>>>>> 5ea6cb7c
 	armsom,sige3|\
 	codinge,xiaobao-nas-v1|\
 	dilusense,dlfr100|\
