--- conflicted
+++ resolved
@@ -144,16 +144,6 @@
 endef
 TARGET_DEVICES += friendlyarm_nanopi-neo3
 
-define Device/friendlyarm_nanopc-t6
-  DEVICE_VENDOR := FriendlyARM
-  DEVICE_MODEL := NanoPC T6
-  SOC := rk3588
-  UBOOT_DEVICE_NAME := nanopc-t6-rk3588
-  IMAGE/sysupgrade.img.gz := boot-common | boot-script | pine64-img | gzip | append-metadata
-  DEVICE_PACKAGES := kmod-r8125-rss 
-endef
-TARGET_DEVICES += friendlyarm_nanopc-t6
-
 define Device/friendlyarm_nanopi-r2c
   DEVICE_VENDOR := FriendlyARM
   DEVICE_MODEL := NanoPi R2C
@@ -230,11 +220,7 @@
   SOC := rk3588s
   UBOOT_DEVICE_NAME := nanopi-r6c-rk3588s
   IMAGE/sysupgrade.img.gz := boot-common | boot-script | pine64-img | gzip | append-metadata
-<<<<<<< HEAD
-  DEVICE_PACKAGES := kmod-r8125-rss 
-=======
-  DEVICE_PACKAGES := kmod-r8125-rss
->>>>>>> 3a4c5001
+  DEVICE_PACKAGES := kmod-r8125-rss
 endef
 TARGET_DEVICES += friendlyarm_nanopi-r6c
 
@@ -244,11 +230,7 @@
   SOC := rk3588s
   UBOOT_DEVICE_NAME := nanopi-r6s-rk3588s
   IMAGE/sysupgrade.img.gz := boot-common | boot-script | pine64-img | gzip | append-metadata
-<<<<<<< HEAD
-  DEVICE_PACKAGES := kmod-r8125-rss 
-=======
-  DEVICE_PACKAGES := kmod-r8125-rss
->>>>>>> 3a4c5001
+  DEVICE_PACKAGES := kmod-r8125-rss
 endef
 TARGET_DEVICES += friendlyarm_nanopi-r6s
 
@@ -392,16 +374,6 @@
 endef
 TARGET_DEVICES += radxa_rock-pi-4
 
-define Device/radxa_rock-5b
-  DEVICE_VENDOR := Radxa
-  DEVICE_MODEL := ROCK 5B
-  SOC := rk3588
-  UBOOT_DEVICE_NAME := rock5b-rk3588
-  IMAGE/sysupgrade.img.gz := boot-common | boot-script | pine64-img | gzip | append-metadata
-  DEVICE_PACKAGES := kmod-r8125-rss kmod-hwmon-pwmfan
-endef
-TARGET_DEVICES += radxa_rock-5b
-
 define Device/rongpin_king3399
   DEVICE_VENDOR := Rongpin
   DEVICE_MODEL := King3399
