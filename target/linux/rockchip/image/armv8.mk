# SPDX-License-Identifier: GPL-2.0-only
#
# Copyright (C) 2020 Tobias Maedel

define Device/advantech_rsb4810
  DEVICE_VENDOR := Advantech
  DEVICE_MODEL := RSB4810
  SOC := rk3568
  UBOOT_DEVICE_NAME := rsb4810-rk3568
  IMAGE/sysupgrade.img.gz := boot-common | boot-script | pine64-img | gzip | append-metadata
  DEVICE_PACKAGES := kmod-ata-ahci-dwc -urngd
endef
TARGET_DEVICES += advantech_rsb4810

define Device/ariaboard_photonicat
  DEVICE_VENDOR := Ariaboard
  DEVICE_MODEL := Photonicat
  SOC := rk3568
  UBOOT_DEVICE_NAME := photonicat-rk3568
  IMAGE/sysupgrade.img.gz := boot-common | boot-script vop | pine64-img | gzip | append-metadata
  DEVICE_PACKAGES := photonicat-firmware kmod-drm-rockchip kmod-ath10k kmod-ath10k-sdio pcat-manager wpad
endef
TARGET_DEVICES += ariaboard_photonicat

<<<<<<< HEAD
=======
define Device/armsom_sige1
  DEVICE_VENDOR := ArmSoM
  DEVICE_MODEL := Sige1
  DEVICE_DTS := rockchip/rk3528-armsom-sige1
  UBOOT_DEVICE_NAME := evb-rk3528
  IMAGE/sysupgrade.img.gz := boot-common | boot-script rk3528 | pine64-img | gzip | append-metadata
  DEVICE_PACKAGES := brcmfmac-firmware-43752-sdio kmod-brcmfmac kmod-r8125 wpad -urngd
endef
TARGET_DEVICES += armsom_sige1

>>>>>>> 5ea6cb7c
define Device/armsom_sige3
  DEVICE_VENDOR := ArmSoM
  DEVICE_MODEL := Sige3
  SOC := rk3568
  DEVICE_DTS := rockchip/rk3568-armsom-sige3
  UBOOT_DEVICE_NAME := sige3-rk3568
<<<<<<< HEAD
  IMAGE/sysupgrade.img.gz := boot-common | boot-script vop | pine64-img | gzip | append-metadata
  DEVICE_PACKAGES := kmod-brcmfmac kmod-r8125 wpad-openssl brcmfmac-firmware-43752-sdio brcmfmac-nvram-43752-sdio
=======
  IMAGE/sysupgrade.img.gz := boot-common | boot-script | pine64-img | gzip | append-metadata
  DEVICE_PACKAGES := brcmfmac-firmware-43752-sdio kmod-brcmfmac kmod-r8125-rss wpad
>>>>>>> 5ea6cb7c
endef
TARGET_DEVICES += armsom_sige3

define Device/codinge_xiaobao-nas-v1
  DEVICE_VENDOR := Codinge
  DEVICE_MODEL := XiaoBao NAS-I
  SOC := rk3399
  UBOOT_DEVICE_NAME := xiaobao-nas-v1-rk3399
  IMAGE/sysupgrade.img.gz := boot-common | boot-script | pine64-img | gzip | append-metadata
  DEVICE_PACKAGES := kmod-ata-ahci
endef
TARGET_DEVICES += codinge_xiaobao-nas-v1

define Device/dilusense_dlfr100
  DEVICE_VENDOR := Dilusense
  DEVICE_MODEL := DLFR100
  SOC := rk3399
  UBOOT_DEVICE_NAME := dlfr100-rk3399
  IMAGE/sysupgrade.img.gz := boot-common | boot-script | pine64-img | gzip | append-metadata
  DEVICE_PACKAGES := kmod-r8168 -urngd
endef
TARGET_DEVICES += dilusense_dlfr100

define Device/ezpro_mrkaio-m68s
  DEVICE_VENDOR := EZPRO
  DEVICE_MODEL := Mrkaio M68S
  SOC := rk3568
  UBOOT_DEVICE_NAME := mrkaio-m68s-rk3568
  IMAGE/sysupgrade.img.gz := boot-common | boot-script vop | pine64-img | gzip | append-metadata
  DEVICE_PACKAGES := kmod-ata-ahci-dwc kmod-drm-rockchip
endef
TARGET_DEVICES += ezpro_mrkaio-m68s

define Device/ezpro_mrkaio-m68s-plus
  DEVICE_VENDOR := EZPRO
  DEVICE_MODEL := Mrkaio M68S PLUS
  SOC := rk3568
  UBOOT_DEVICE_NAME := mrkaio-m68s-rk3568
  IMAGE/sysupgrade.img.gz := boot-common | boot-script vop | pine64-img | gzip | append-metadata
  DEVICE_PACKAGES := kmod-ata-ahci-dwc kmod-drm-rockchip kmod-r8125-rss
endef
TARGET_DEVICES += ezpro_mrkaio-m68s-plus

define Device/fastrhino_common
  DEVICE_VENDOR := FastRhino
  SOC := rk3568
  UBOOT_DEVICE_NAME := r66s-rk3568
  IMAGE/sysupgrade.img.gz := boot-common | boot-script | pine64-img | gzip | append-metadata
  DEVICE_PACKAGES := kmod-r8125-rss
endef

define Device/fastrhino_r66s
$(call Device/fastrhino_common)
  DEVICE_MODEL := R66S
endef
TARGET_DEVICES += fastrhino_r66s

define Device/fastrhino_r68s
$(call Device/fastrhino_common)
  DEVICE_MODEL := R68S
endef
TARGET_DEVICES += fastrhino_r68s

define Device/friendlyarm_nanopi-neo3
  DEVICE_VENDOR := FriendlyARM
  DEVICE_MODEL := NanoPi NEO3
  SOC := rk3328
  UBOOT_DEVICE_NAME := nanopi-r2s-rk3328
  IMAGE/sysupgrade.img.gz := boot-common | boot-script | pine64-bin | gzip | append-metadata
endef
TARGET_DEVICES += friendlyarm_nanopi-neo3

define Device/friendlyarm_nanopi-r2c
  DEVICE_VENDOR := FriendlyARM
  DEVICE_MODEL := NanoPi R2C
  SOC := rk3328
  UBOOT_DEVICE_NAME := nanopi-r2c-rk3328
  IMAGE/sysupgrade.img.gz := boot-common | boot-script | pine64-bin | gzip | append-metadata
  DEVICE_PACKAGES := kmod-usb-net-rtl8152
endef
TARGET_DEVICES += friendlyarm_nanopi-r2c

define Device/friendlyarm_nanopi-r2s
  DEVICE_VENDOR := FriendlyARM
  DEVICE_MODEL := NanoPi R2S
  SOC := rk3328
  UBOOT_DEVICE_NAME := nanopi-r2s-rk3328
  IMAGE/sysupgrade.img.gz := boot-common | boot-script | pine64-bin | gzip | append-metadata
  DEVICE_PACKAGES := kmod-usb-net-rtl8152
endef
TARGET_DEVICES += friendlyarm_nanopi-r2s

define Device/friendlyarm_nanopi-r4s
  DEVICE_VENDOR := FriendlyARM
  DEVICE_MODEL := NanoPi R4S
  SOC := rk3399
  UBOOT_DEVICE_NAME := nanopi-r4s-rk3399
  IMAGE/sysupgrade.img.gz := boot-common | boot-script | pine64-bin | gzip | append-metadata
  DEVICE_PACKAGES := kmod-r8168 -urngd
endef
TARGET_DEVICES += friendlyarm_nanopi-r4s

define Device/friendlyarm_nanopi-r4se
  DEVICE_VENDOR := FriendlyARM
  DEVICE_MODEL := NanoPi R4SE
  SOC := rk3399
  UBOOT_DEVICE_NAME := nanopi-r4se-rk3399
  IMAGE/sysupgrade.img.gz := boot-common | boot-script | pine64-bin | gzip | append-metadata
  DEVICE_PACKAGES := kmod-r8168 -urngd
endef
TARGET_DEVICES += friendlyarm_nanopi-r4se

define Device/friendlyarm_nanopi-r5c
  DEVICE_VENDOR := FriendlyARM
  DEVICE_MODEL := NanoPi R5C
  SOC := rk3568
  UBOOT_DEVICE_NAME := nanopi-r5s-rk3568
  IMAGE/sysupgrade.img.gz := boot-common | boot-script | pine64-img | gzip | append-metadata
  DEVICE_PACKAGES := kmod-r8125-rss
endef
TARGET_DEVICES += friendlyarm_nanopi-r5c

define Device/friendlyarm_nanopi-r5s
  DEVICE_VENDOR := FriendlyARM
  DEVICE_MODEL := NanoPi R5S
  SOC := rk3568
  UBOOT_DEVICE_NAME := nanopi-r5s-rk3568
  IMAGE/sysupgrade.img.gz := boot-common | boot-script | pine64-img | gzip | append-metadata
  DEVICE_PACKAGES := kmod-r8125-rss
endef
TARGET_DEVICES += friendlyarm_nanopi-r5s

define Device/firefly_station-p2
  DEVICE_VENDOR := Firefly
  DEVICE_MODEL := Station P2
  DEVICE_DTS := rockchip/rk3568-roc-pc
  UBOOT_DEVICE_NAME := station-p2-rk3568
  IMAGE/sysupgrade.img.gz := boot-common | boot-script | pine64-img | gzip | append-metadata
  DEVICE_PACKAGES := kmod-ata-ahci-dwc kmod-brcmfmac kmod-ikconfig wpad-openssl
endef
TARGET_DEVICES += firefly_station-p2

define Device/hinlink_common
  DEVICE_VENDOR := HINLINK
  UBOOT_DEVICE_NAME := opc-h68k-rk3568
  IMAGE/sysupgrade.img.gz := boot-common | boot-script vop | pine64-img | gzip | append-metadata
  DEVICE_PACKAGES := kmod-ata-ahci-dwc kmod-drm-rockchip kmod-hwmon-pwmfan kmod-mt7921e kmod-r8125-rss wpad-openssl
endef

define Device/hinlink_opc-h28k
  DEVICE_VENDOR := HINLINK
  DEVICE_MODEL := OPC-H28K
  SOC := rk3528
  UBOOT_DEVICE_NAME := evb-rk3528
  IMAGE/sysupgrade.img.gz := boot-common | boot-script rk3528 | pine64-img | gzip | append-metadata
  DEVICE_PACKAGES := kmod-r8168 -urngd
endef
TARGET_DEVICES += hinlink_opc-h28k

define Device/hinlink_opc-h66k
$(call Device/hinlink_common)
  DEVICE_MODEL := OPC-H66K
  SOC := rk3568
endef
TARGET_DEVICES += hinlink_opc-h66k

define Device/hinlink_opc-h68k
$(call Device/hinlink_common)
  DEVICE_MODEL := OPC-H68K
  SOC := rk3568
endef
TARGET_DEVICES += hinlink_opc-h68k

define Device/hinlink_opc-h69k
$(call Device/hinlink_common)
  DEVICE_MODEL := OPC-H69K
  SOC := rk3568
  DEVICE_PACKAGES += kmod-mt7916-firmware kmod-usb-serial-option uqmi
endef
TARGET_DEVICES += hinlink_opc-h69k

define Device/hinlink_opc-ht2
  DEVICE_VENDOR := HINLINK
  DEVICE_MODEL := OPC-HT2
  SOC := rk3528
  UBOOT_DEVICE_NAME := evb-rk3528
  IMAGE/sysupgrade.img.gz := boot-common | boot-script rk3528 | pine64-img | gzip | append-metadata
  DEVICE_PACKAGES := kmod-aic8800 wpad-openssl -urngd
endef
TARGET_DEVICES += hinlink_opc-ht2

define Device/lyt_t68m
  DEVICE_VENDOR := LYT
  DEVICE_MODEL := T68M
  SOC := rk3568
  UBOOT_DEVICE_NAME := lyt-t68m-rk3568
  IMAGE/sysupgrade.img.gz := boot-common | boot-script vop | pine64-img | gzip | append-metadata
  DEVICE_PACKAGES := kmod-drm-rockchip kmod-mt7921e kmod-r8125-rss wpad-openssl uboot-envtools
endef
TARGET_DEVICES += lyt_t68m

define Device/panther_x2
  DEVICE_VENDOR := Panther
  DEVICE_MODEL := X2
  DEVICE_DTS := rockchip/rk3566-panther-x2
  UBOOT_DEVICE_NAME := panther-x2-rk3566
  IMAGE/sysupgrade.img.gz := boot-common | boot-script | pine64-img | gzip | append-metadata
  DEVICE_PACKAGES := kmod-brcmfmac kmod-ikconfig brcmfmac-nvram-43430-sdio wpad-openssl
endef
TARGET_DEVICES += panther_x2

define Device/pine64_rockpro64
  DEVICE_VENDOR := Pine64
  DEVICE_MODEL := RockPro64
  SOC := rk3399
  UBOOT_DEVICE_NAME := rockpro64-rk3399
  IMAGE/sysupgrade.img.gz := boot-common | boot-script | pine64-img | gzip | append-metadata
  DEVICE_PACKAGES := -urngd
endef
TARGET_DEVICES += pine64_rockpro64

define Device/radxa_e20c
  DEVICE_VENDOR := Radxa
  DEVICE_MODEL := E20C
  DEVICE_DTS := rockchip/rk3528-radxa-e20c
  UBOOT_DEVICE_NAME := evb-rk3528
  IMAGE/sysupgrade.img.gz := boot-common | boot-script rk3528 | pine64-img | gzip | append-metadata
  DEVICE_PACKAGES := kmod-r8168 -urngd
endef
TARGET_DEVICES += radxa_e20c

define Device/radxa_e25
  DEVICE_VENDOR := Radxa
  DEVICE_MODEL := E25
  DEVICE_DTS := rockchip/rk3568-radxa-e25
  UBOOT_DEVICE_NAME := radxa-e25-rk3568
  IMAGE/sysupgrade.img.gz := boot-common | boot-script | pine64-img | gzip | append-metadata
  DEVICE_PACKAGES := kmod-ata-ahci-dwc kmod-r8125-rss
endef
TARGET_DEVICES += radxa_e25

define Device/radxa_rock-3a
  DEVICE_VENDOR := Radxa
  DEVICE_MODEL := ROCK 3A
  SOC := rk3568
  SUPPORTED_DEVICES := radxa,rock3a
  UBOOT_DEVICE_NAME := rock-3a-rk3568
  IMAGE/sysupgrade.img.gz := boot-common | boot-script | pine64-img | gzip | append-metadata
endef
TARGET_DEVICES += radxa_rock-3a

define Device/radxa_rock-3c
  DEVICE_VENDOR := Radxa
  DEVICE_MODEL := ROCK 3C
  SOC := rk3566
  UBOOT_DEVICE_NAME := rock-3c-rk3566
  IMAGE/sysupgrade.img.gz := boot-common | boot-script | pine64-img | gzip | append-metadata
  DEVICE_PACKAGES := kmod-aic8800 wpad-openssl
endef
TARGET_DEVICES += radxa_rock-3c

define Device/radxa_rock-pi-4
  DEVICE_VENDOR := Radxa
  DEVICE_MODEL := ROCK Pi 4
  SOC := rk3399
  SUPPORTED_DEVICES := radxa,rockpi4
  UBOOT_DEVICE_NAME := rock-pi-4-rk3399
  IMAGE/sysupgrade.img.gz := boot-common | boot-script | pine64-img | gzip | append-metadata
  DEVICE_PACKAGES := -urngd
endef
TARGET_DEVICES += radxa_rock-pi-4

define Device/rongpin_king3399
  DEVICE_VENDOR := Rongpin
  DEVICE_MODEL := King3399
  SOC := rk3399
  UBOOT_DEVICE_NAME := king3399-rk3399
  IMAGE/sysupgrade.img.gz := boot-common | boot-script | pine64-img | gzip | append-metadata
  DEVICE_PACKAGES := kmod-r8168 -urngd kmod-brcmfmac cypress-firmware-4356-sdio wpad-openssl
endef
TARGET_DEVICES += rongpin_king3399

define Device/rocktech_mpc1903
  DEVICE_VENDOR := Rocktech
  DEVICE_MODEL := MPC1903
  SOC := rk3399
  UBOOT_DEVICE_NAME := mpc1903-rk3399
  IMAGE/sysupgrade.img.gz := boot-common | boot-script | pine64-img | gzip | append-metadata
  DEVICE_PACKAGES := kmod-usb-net-smsc75xx kmod-usb-serial-cp210x -urngd
endef
TARGET_DEVICES += rocktech_mpc1903

define Device/rumu3f_fine-3399
  DEVICE_VENDOR := RUMU3F
  DEVICE_MODEL := FINE 3399
  SOC := rk3399
  UBOOT_DEVICE_NAME := fine-3399-rk3399
  IMAGE/sysupgrade.img.gz := boot-common | boot-script | pine64-bin | gzip | append-metadata
  DEVICE_PACKAGES := kmod-r8168 -urngd
endef
TARGET_DEVICES += rumu3f_fine-3399

define Device/scensmart_sv901-eaio
  DEVICE_VENDOR := ScenSmart
  DEVICE_MODEL := SV901 EAIO
  SOC := rk3399
  UBOOT_DEVICE_NAME := sv901-eaio-rk3399
  IMAGE/sysupgrade.img.gz := boot-common | boot-script | pine64-bin | gzip | append-metadata
  DEVICE_PACKAGES := brcmfmac-nvram-4356-sdio cypress-firmware-4356-sdio kmod-brcmfmac \
	kmod-switch-rtl8367b swconfig wpad -urngd
endef
TARGET_DEVICES += scensmart_sv901-eaio

define Device/seewo_sv21-rk3568
  DEVICE_VENDOR := Seewo
  DEVICE_MODEL := sv21
  DEVICE_DTS := rockchip/rk3568-seewo-sv21
  UBOOT_DEVICE_NAME := seewo-sv21-rk3568
  IMAGE/sysupgrade.img.gz := boot-common | boot-script | pine64-img | gzip | append-metadata
  DEVICE_PACKAGES := kmod-usb-net-rtl8152 kmod-ata-ahci-dwc
endef
TARGET_DEVICES += seewo_sv21-rk3568

define Device/sharevdi_h3399pc
  DEVICE_VENDOR := SHAREVDI
  DEVICE_MODEL := H3399PC
  SOC := rk3399
  UBOOT_DEVICE_NAME := h3399pc-rk3399
  IMAGE/sysupgrade.img.gz := boot-common | boot-script | pine64-img | gzip | append-metadata
  DEVICE_PACKAGES := kmod-r8168 -urngd
endef
TARGET_DEVICES += sharevdi_h3399pc

define Device/sharevdi_guangmiao-g4c
  DEVICE_VENDOR := SHAREVDI
  DEVICE_MODEL := GuangMiao G4C
  SOC := rk3399
  UBOOT_DEVICE_NAME := guangmiao-g4c-rk3399
  IMAGE/sysupgrade.img.gz := boot-common | boot-script | pine64-img | gzip | append-metadata
  DEVICE_PACKAGES := kmod-r8168 -urngd
endef
TARGET_DEVICES += sharevdi_guangmiao-g4c

define Device/xunlong_orangepi-r1-plus
  DEVICE_VENDOR := Xunlong
  DEVICE_MODEL := Orange Pi R1 Plus
  SOC := rk3328
  UBOOT_DEVICE_NAME := orangepi-r1-plus-rk3328
  IMAGE/sysupgrade.img.gz := boot-common | boot-script | pine64-bin | gzip | append-metadata
  DEVICE_PACKAGES := kmod-usb-net-rtl8152
endef
TARGET_DEVICES += xunlong_orangepi-r1-plus

define Device/xunlong_orangepi-r1-plus-lts
  DEVICE_VENDOR := Xunlong
  DEVICE_MODEL := Orange Pi R1 Plus LTS
  SOC := rk3328
  UBOOT_DEVICE_NAME := orangepi-r1-plus-lts-rk3328
  IMAGE/sysupgrade.img.gz := boot-common | boot-script | pine64-bin | gzip | append-metadata
  DEVICE_PACKAGES := kmod-usb-net-rtl8152
endef
TARGET_DEVICES += xunlong_orangepi-r1-plus-lts

define Device/widora_mangopi-m28k
  DEVICE_VENDOR := Widora
  DEVICE_MODEL := MangoPi M28K
  SOC := rk3528
  UBOOT_DEVICE_NAME := evb-rk3528
  IMAGE/sysupgrade.img.gz := boot-common | boot-script rk3528 | pine64-img | gzip | append-metadata
  DEVICE_PACKAGES := kmod-aic8800 kmod-r8168 wpad-openssl -urngd
endef
TARGET_DEVICES += widora_mangopi-m28k

define Device/widora_mangopi-m28k-pro
$(call Device/widora_mangopi-m28k)
  DEVICE_MODEL := MangoPi M28K Pro
  DEVICE_PACKAGES := kmod-aic8800 kmod-i2c-gpio kmod-r8125 wpad-openssl -urngd
endef
TARGET_DEVICES += widora_mangopi-m28k-pro<|MERGE_RESOLUTION|>--- conflicted
+++ resolved
@@ -22,8 +22,6 @@
 endef
 TARGET_DEVICES += ariaboard_photonicat
 
-<<<<<<< HEAD
-=======
 define Device/armsom_sige1
   DEVICE_VENDOR := ArmSoM
   DEVICE_MODEL := Sige1
@@ -34,20 +32,14 @@
 endef
 TARGET_DEVICES += armsom_sige1
 
->>>>>>> 5ea6cb7c
 define Device/armsom_sige3
   DEVICE_VENDOR := ArmSoM
   DEVICE_MODEL := Sige3
   SOC := rk3568
   DEVICE_DTS := rockchip/rk3568-armsom-sige3
   UBOOT_DEVICE_NAME := sige3-rk3568
-<<<<<<< HEAD
-  IMAGE/sysupgrade.img.gz := boot-common | boot-script vop | pine64-img | gzip | append-metadata
-  DEVICE_PACKAGES := kmod-brcmfmac kmod-r8125 wpad-openssl brcmfmac-firmware-43752-sdio brcmfmac-nvram-43752-sdio
-=======
   IMAGE/sysupgrade.img.gz := boot-common | boot-script | pine64-img | gzip | append-metadata
   DEVICE_PACKAGES := brcmfmac-firmware-43752-sdio kmod-brcmfmac kmod-r8125-rss wpad
->>>>>>> 5ea6cb7c
 endef
 TARGET_DEVICES += armsom_sige3
 
