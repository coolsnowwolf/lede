From 9e3f1d0805b2d919904dd9a4ff0d956314cc3cba Mon Sep 17 00:00:00 2001
From: Felix Fietkau <nbd@nbd.name>
Date: Sat, 8 Jul 2017 08:20:09 +0200
Subject: debloat: procfs

Signed-off-by: Felix Fietkau <nbd@nbd.name>
---
 fs/locks.c               |  2 ++
 fs/proc/Kconfig          |  5 +++++
 fs/proc/consoles.c       |  3 +++
 fs/proc/proc_tty.c       | 11 ++++++++++-
 include/net/snmp.h       | 18 +++++++++++++++++-
 ipc/msg.c                |  3 +++
 ipc/sem.c                |  2 ++
 ipc/shm.c                |  2 ++
 ipc/util.c               |  3 +++
 kernel/exec_domain.c     |  2 ++
 kernel/irq/proc.c        |  9 +++++++++
 kernel/time/timer_list.c |  2 ++
 mm/vmalloc.c             |  2 ++
 mm/vmstat.c              |  8 +++++---
 net/8021q/vlanproc.c     |  6 ++++++
 net/core/net-procfs.c    | 18 ++++++++++++------
 net/core/sock.c          |  2 ++
 net/ipv4/fib_trie.c      | 18 ++++++++++++------
 net/ipv4/proc.c          |  3 +++
 net/ipv4/route.c         |  3 +++
 20 files changed, 105 insertions(+), 17 deletions(-)

--- a/fs/locks.c
+++ b/fs/locks.c
@@ -2895,6 +2895,8 @@ static const struct seq_operations locks
 
 static int __init proc_locks_init(void)
 {
+	if (IS_ENABLED(CONFIG_PROC_STRIPPED))
+		return 0;
 	proc_create_seq_private("locks", 0, NULL, &locks_seq_operations,
 			sizeof(struct locks_iterator), NULL);
 	return 0;
--- a/fs/proc/Kconfig
+++ b/fs/proc/Kconfig
@@ -101,6 +101,11 @@ config PROC_CHILDREN
 	  Say Y if you are running any user-space software which takes benefit from
 	  this interface. For example, rkt is such a piece of software.
 
+config PROC_STRIPPED
+	default n
+	depends on EXPERT
+	bool "Strip non-essential /proc functionality to reduce code size"
+
 config PROC_PID_ARCH_STATUS
 	def_bool n
 	depends on PROC_FS
--- a/fs/proc/consoles.c
+++ b/fs/proc/consoles.c
@@ -107,6 +107,9 @@ static const struct seq_operations conso
 
 static int __init proc_consoles_init(void)
 {
+	if (IS_ENABLED(CONFIG_PROC_STRIPPED))
+		return 0;
+
 	proc_create_seq("consoles", 0, NULL, &consoles_op);
 	return 0;
 }
--- a/fs/proc/proc_tty.c
+++ b/fs/proc/proc_tty.c
@@ -131,7 +131,10 @@ static const struct seq_operations tty_d
 void proc_tty_register_driver(struct tty_driver *driver)
 {
 	struct proc_dir_entry *ent;
-		
+
+	if (IS_ENABLED(CONFIG_PROC_STRIPPED))
+		return;
+
 	if (!driver->driver_name || driver->proc_entry ||
 	    !driver->ops->proc_show)
 		return;
@@ -148,6 +151,9 @@ void proc_tty_unregister_driver(struct t
 {
 	struct proc_dir_entry *ent;
 
+	if (IS_ENABLED(CONFIG_PROC_STRIPPED))
+		return;
+
 	ent = driver->proc_entry;
 	if (!ent)
 		return;
@@ -162,6 +168,9 @@ void proc_tty_unregister_driver(struct t
  */
 void __init proc_tty_init(void)
 {
+	if (IS_ENABLED(CONFIG_PROC_STRIPPED))
+		return;
+
 	if (!proc_mkdir("tty", NULL))
 		return;
 	proc_mkdir("tty/ldisc", NULL);	/* Preserved: it's userspace visible */
--- a/include/net/snmp.h
+++ b/include/net/snmp.h
@@ -124,6 +124,21 @@ struct linux_tls_mib {
 #define DECLARE_SNMP_STAT(type, name)	\
 	extern __typeof__(type) __percpu *name
 
+#ifdef CONFIG_PROC_STRIPPED
+#define __SNMP_STATS_DUMMY(mib)	\
+	do { (void) mib->mibs[0]; } while(0)
+
+#define __SNMP_INC_STATS(mib, field) __SNMP_STATS_DUMMY(mib)
+#define SNMP_INC_STATS_ATOMIC_LONG(mib, field) __SNMP_STATS_DUMMY(mib)
+#define SNMP_INC_STATS(mib, field) __SNMP_STATS_DUMMY(mib)
+#define SNMP_DEC_STATS(mib, field) __SNMP_STATS_DUMMY(mib)
+#define __SNMP_ADD_STATS(mib, field, addend) __SNMP_STATS_DUMMY(mib)
+#define SNMP_ADD_STATS(mib, field, addend) __SNMP_STATS_DUMMY(mib)
+#define SNMP_UPD_PO_STATS(mib, basefield, addend) __SNMP_STATS_DUMMY(mib)
+#define __SNMP_UPD_PO_STATS(mib, basefield, addend) __SNMP_STATS_DUMMY(mib)
+
+#else
+
 #define __SNMP_INC_STATS(mib, field)	\
 			__this_cpu_inc(mib->mibs[field])
 
@@ -154,8 +169,9 @@ struct linux_tls_mib {
 		__this_cpu_add(ptr[basefield##OCTETS], addend);	\
 	} while (0)
 
+#endif
 
-#if BITS_PER_LONG==32
+#if (BITS_PER_LONG==32) && !defined(CONFIG_PROC_STRIPPED)
 
 #define __SNMP_ADD_STATS64(mib, field, addend) 				\
 	do {								\
--- a/ipc/msg.c
+++ b/ipc/msg.c
@@ -1370,6 +1370,9 @@ void __init msg_init(void)
 {
 	msg_init_ns(&init_ipc_ns);
 
+	if (IS_ENABLED(CONFIG_PROC_STRIPPED))
+		return;
+
 	ipc_init_proc_interface("sysvipc/msg",
 				"       key      msqid perms      cbytes       qnum lspid lrpid   uid   gid  cuid  cgid      stime      rtime      ctime\n",
 				IPC_MSG_IDS, sysvipc_msg_proc_show);
--- a/ipc/sem.c
+++ b/ipc/sem.c
@@ -268,6 +268,8 @@ void sem_exit_ns(struct ipc_namespace *n
 void __init sem_init(void)
 {
 	sem_init_ns(&init_ipc_ns);
+	if (IS_ENABLED(CONFIG_PROC_STRIPPED))
+		return;
 	ipc_init_proc_interface("sysvipc/sem",
 				"       key      semid perms      nsems   uid   gid  cuid  cgid      otime      ctime\n",
 				IPC_SEM_IDS, sysvipc_sem_proc_show);
--- a/ipc/shm.c
+++ b/ipc/shm.c
@@ -154,6 +154,8 @@ pure_initcall(ipc_ns_init);
 
 void __init shm_init(void)
 {
+	if (IS_ENABLED(CONFIG_PROC_STRIPPED))
+		return;
 	ipc_init_proc_interface("sysvipc/shm",
 #if BITS_PER_LONG <= 32
 				"       key      shmid perms       size  cpid  lpid nattch   uid   gid  cuid  cgid      atime      dtime      ctime        rss       swap\n",
--- a/ipc/util.c
+++ b/ipc/util.c
@@ -141,6 +141,9 @@ void __init ipc_init_proc_interface(cons
 	struct proc_dir_entry *pde;
 	struct ipc_proc_iface *iface;
 
+	if (IS_ENABLED(CONFIG_PROC_STRIPPED))
+		return;
+
 	iface = kmalloc(sizeof(*iface), GFP_KERNEL);
 	if (!iface)
 		return;
--- a/kernel/exec_domain.c
+++ b/kernel/exec_domain.c
@@ -29,6 +29,8 @@ static int execdomains_proc_show(struct
 
 static int __init proc_execdomains_init(void)
 {
+	if (IS_ENABLED(CONFIG_PROC_STRIPPED))
+		return 0;
 	proc_create_single("execdomains", 0, NULL, execdomains_proc_show);
 	return 0;
 }
--- a/kernel/irq/proc.c
+++ b/kernel/irq/proc.c
@@ -341,6 +341,9 @@ void register_irq_proc(unsigned int irq,
 	void __maybe_unused *irqp = (void *)(unsigned long) irq;
 	char name [MAX_NAMELEN];
 
+	if (IS_ENABLED(CONFIG_PROC_STRIPPED) && !IS_ENABLED(CONFIG_SMP))
+		return;
+
 	if (!root_irq_dir || (desc->irq_data.chip == &no_irq_chip))
 		return;
 
@@ -394,6 +397,9 @@ void unregister_irq_proc(unsigned int ir
 {
 	char name [MAX_NAMELEN];
 
+	if (IS_ENABLED(CONFIG_PROC_STRIPPED) && !IS_ENABLED(CONFIG_SMP))
+		return;
+
 	if (!root_irq_dir || !desc->dir)
 		return;
 #ifdef CONFIG_SMP
@@ -432,6 +438,9 @@ void init_irq_proc(void)
 	unsigned int irq;
 	struct irq_desc *desc;
 
+	if (IS_ENABLED(CONFIG_PROC_STRIPPED) && !IS_ENABLED(CONFIG_SMP))
+		return;
+
 	/* create /proc/irq */
 	root_irq_dir = proc_mkdir("irq", NULL);
 	if (!root_irq_dir)
--- a/kernel/time/timer_list.c
+++ b/kernel/time/timer_list.c
@@ -350,6 +350,8 @@ static int __init init_timer_list_procfs
 {
 	struct proc_dir_entry *pe;
 
+	if (IS_ENABLED(CONFIG_PROC_STRIPPED))
+		return 0;
 	pe = proc_create_seq_private("timer_list", 0400, NULL, &timer_list_sops,
 			sizeof(struct timer_list_iter), NULL);
 	if (!pe)
--- a/mm/vmalloc.c
+++ b/mm/vmalloc.c
<<<<<<< HEAD
@@ -4455,6 +4455,8 @@ static const struct seq_operations vmall
=======
@@ -4448,6 +4448,8 @@ static const struct seq_operations vmall
>>>>>>> 5ea6cb7c
 
 static int __init proc_vmalloc_init(void)
 {
+	if (IS_ENABLED(CONFIG_PROC_STRIPPED))
+		return 0;
 	if (IS_ENABLED(CONFIG_NUMA))
 		proc_create_seq_private("vmallocinfo", 0400, NULL,
 				&vmalloc_op,
--- a/mm/vmstat.c
+++ b/mm/vmstat.c
@@ -2135,10 +2135,12 @@ void __init init_mm_internals(void)
 	start_shepherd_timer();
 #endif
 #ifdef CONFIG_PROC_FS
-	proc_create_seq("buddyinfo", 0444, NULL, &fragmentation_op);
-	proc_create_seq("pagetypeinfo", 0400, NULL, &pagetypeinfo_op);
+	if (!IS_ENABLED(CONFIG_PROC_STRIPPED)) {
+		proc_create_seq("buddyinfo", 0444, NULL, &fragmentation_op);
+		proc_create_seq("pagetypeinfo", 0400, NULL, &pagetypeinfo_op);
+		proc_create_seq("zoneinfo", 0444, NULL, &zoneinfo_op);
+	}
 	proc_create_seq("vmstat", 0444, NULL, &vmstat_op);
-	proc_create_seq("zoneinfo", 0444, NULL, &zoneinfo_op);
 #endif
 }
 
--- a/net/8021q/vlanproc.c
+++ b/net/8021q/vlanproc.c
@@ -93,6 +93,9 @@ void vlan_proc_cleanup(struct net *net)
 {
 	struct vlan_net *vn = net_generic(net, vlan_net_id);
 
+	if (IS_ENABLED(CONFIG_PROC_STRIPPED))
+		return;
+
 	if (vn->proc_vlan_conf)
 		remove_proc_entry(name_conf, vn->proc_vlan_dir);
 
@@ -112,6 +115,9 @@ int __net_init vlan_proc_init(struct net
 {
 	struct vlan_net *vn = net_generic(net, vlan_net_id);
 
+	if (IS_ENABLED(CONFIG_PROC_STRIPPED))
+		return 0;
+
 	vn->proc_vlan_dir = proc_net_mkdir(net, name_root, net->proc_net);
 	if (!vn->proc_vlan_dir)
 		goto err;
--- a/net/core/net-procfs.c
+++ b/net/core/net-procfs.c
@@ -327,10 +327,12 @@ static int __net_init dev_proc_net_init(
 	if (!proc_create_net("dev", 0444, net->proc_net, &dev_seq_ops,
 			sizeof(struct seq_net_private)))
 		goto out;
-	if (!proc_create_seq("softnet_stat", 0444, net->proc_net,
+	if (!IS_ENABLED(CONFIG_PROC_STRIPPED) &&
+			!proc_create_seq("softnet_stat", 0444, net->proc_net,
 			 &softnet_seq_ops))
 		goto out_dev;
-	if (!proc_create_net("ptype", 0444, net->proc_net, &ptype_seq_ops,
+	if (!IS_ENABLED(CONFIG_PROC_STRIPPED) &&
+			!proc_create_net("ptype", 0444, net->proc_net, &ptype_seq_ops,
 			sizeof(struct seq_net_private)))
 		goto out_softnet;
 
@@ -340,9 +342,11 @@ static int __net_init dev_proc_net_init(
 out:
 	return rc;
 out_ptype:
-	remove_proc_entry("ptype", net->proc_net);
+	if (!IS_ENABLED(CONFIG_PROC_STRIPPED))
+		remove_proc_entry("ptype", net->proc_net);
 out_softnet:
-	remove_proc_entry("softnet_stat", net->proc_net);
+	if (!IS_ENABLED(CONFIG_PROC_STRIPPED))
+		remove_proc_entry("softnet_stat", net->proc_net);
 out_dev:
 	remove_proc_entry("dev", net->proc_net);
 	goto out;
@@ -352,8 +356,10 @@ static void __net_exit dev_proc_net_exit
 {
 	wext_proc_exit(net);
 
-	remove_proc_entry("ptype", net->proc_net);
-	remove_proc_entry("softnet_stat", net->proc_net);
+	if (!IS_ENABLED(CONFIG_PROC_STRIPPED)) {
+		remove_proc_entry("ptype", net->proc_net);
+		remove_proc_entry("softnet_stat", net->proc_net);
+	}
 	remove_proc_entry("dev", net->proc_net);
 }
 
--- a/net/core/sock.c
+++ b/net/core/sock.c
@@ -4140,6 +4140,8 @@ static __net_initdata struct pernet_oper
 
 static int __init proto_init(void)
 {
+	if (IS_ENABLED(CONFIG_PROC_STRIPPED))
+		return 0;
 	return register_pernet_subsys(&proto_net_ops);
 }
 
--- a/net/ipv4/fib_trie.c
+++ b/net/ipv4/fib_trie.c
@@ -3037,11 +3037,13 @@ static const struct seq_operations fib_r
 
 int __net_init fib_proc_init(struct net *net)
 {
-	if (!proc_create_net("fib_trie", 0444, net->proc_net, &fib_trie_seq_ops,
+	if (!IS_ENABLED(CONFIG_PROC_STRIPPED) &&
+			!proc_create_net("fib_trie", 0444, net->proc_net, &fib_trie_seq_ops,
 			sizeof(struct fib_trie_iter)))
 		goto out1;
 
-	if (!proc_create_net_single("fib_triestat", 0444, net->proc_net,
+	if (!IS_ENABLED(CONFIG_PROC_STRIPPED) &&
+			!proc_create_net_single("fib_triestat", 0444, net->proc_net,
 			fib_triestat_seq_show, NULL))
 		goto out2;
 
@@ -3052,17 +3054,21 @@ int __net_init fib_proc_init(struct net
 	return 0;
 
 out3:
-	remove_proc_entry("fib_triestat", net->proc_net);
+	if (!IS_ENABLED(CONFIG_PROC_STRIPPED))
+		remove_proc_entry("fib_triestat", net->proc_net);
 out2:
-	remove_proc_entry("fib_trie", net->proc_net);
+	if (!IS_ENABLED(CONFIG_PROC_STRIPPED))
+		remove_proc_entry("fib_trie", net->proc_net);
 out1:
 	return -ENOMEM;
 }
 
 void __net_exit fib_proc_exit(struct net *net)
 {
-	remove_proc_entry("fib_trie", net->proc_net);
-	remove_proc_entry("fib_triestat", net->proc_net);
+	if (!IS_ENABLED(CONFIG_PROC_STRIPPED)) {
+		remove_proc_entry("fib_trie", net->proc_net);
+		remove_proc_entry("fib_triestat", net->proc_net);
+	}
 	remove_proc_entry("route", net->proc_net);
 }
 
--- a/net/ipv4/proc.c
+++ b/net/ipv4/proc.c
@@ -557,5 +557,8 @@ static __net_initdata struct pernet_oper
 
 int __init ip_misc_proc_init(void)
 {
+	if (IS_ENABLED(CONFIG_PROC_STRIPPED))
+		return 0;
+
 	return register_pernet_subsys(&ip_proc_ops);
 }
--- a/net/ipv4/route.c
+++ b/net/ipv4/route.c
@@ -381,6 +381,9 @@ static struct pernet_operations ip_rt_pr
 
 static int __init ip_rt_proc_init(void)
 {
+	if (IS_ENABLED(CONFIG_PROC_STRIPPED))
+		return 0;
+
 	return register_pernet_subsys(&ip_rt_proc_ops);
 }
 
--- a/net/ipv4/inet_timewait_sock.c
+++ b/net/ipv4/inet_timewait_sock.c
@@ -266,7 +266,7 @@ void __inet_twsk_schedule(struct inet_ti
 	 */
 
 	if (!rearm) {
-		bool kill = timeo <= 4*HZ;
+		bool __maybe_unused  kill = timeo <= 4*HZ;
 
 		__NET_INC_STATS(twsk_net(tw), kill ? LINUX_MIB_TIMEWAITKILLED :
 						     LINUX_MIB_TIMEWAITED);<|MERGE_RESOLUTION|>--- conflicted
+++ resolved
@@ -235,11 +235,7 @@
  	if (!pe)
 --- a/mm/vmalloc.c
 +++ b/mm/vmalloc.c
-<<<<<<< HEAD
-@@ -4455,6 +4455,8 @@ static const struct seq_operations vmall
-=======
 @@ -4448,6 +4448,8 @@ static const struct seq_operations vmall
->>>>>>> 5ea6cb7c
  
  static int __init proc_vmalloc_init(void)
  {
