--- conflicted
+++ resolved
@@ -18,14 +18,6 @@
 -- Part of LAN
 s:tab("lan_ac", translate("LAN IP AC"))
 
-<<<<<<< HEAD
-o = s:taboption("lan_ac", ListValue, "lan_ac_mode", translate("LAN Proxy Mode"))
-o:value("0",translate("Bypassed Mode"))
-o:value("1",translate("passed Mode"))
-o.default="0"
-
-o = s:taboption("lan_ac", DynamicList, "lan_ac_ips", translate("LAN Bypassed Host List"))
-=======
 o = s:taboption("lan_ac", ListValue, "lan_ac_mode", translate("LAN Access Control"))
 o:value("0", translate("Disable"))
 o:value("w", translate("Allow listed only"))
@@ -43,7 +35,6 @@
 o:depends("lan_ac_mode", "b")
 
 o = s:taboption("lan_ac", DynamicList, "lan_bp_ips", translate("LAN Bypassed Host List"))
->>>>>>> 65613238
 o.datatype = "ipaddr"
 luci.ip.neighbors({ family = 4 }, function(entry)
 		if entry.reachable then
@@ -51,16 +42,6 @@
 		end
 end)
 o:depends({lan_ac_mode="0"})
-o.rmempty=true
-
-o = s:taboption("lan_ac", DynamicList, "lan_ac_passed_ips", translate("LAN passed Host List"))
-o.datatype = "ipaddr"
-luci.ip.neighbors({ family = 4 }, function(entry)
-       if entry.reachable then
-               o:value(entry.dest:string())
-       end
-end)
-o:depends({lan_ac_mode="1"})
 o.rmempty=true
 
 o = s:taboption("lan_ac", DynamicList, "lan_fp_ips", translate("LAN Force Proxy Host List"))
@@ -82,10 +63,11 @@
 -- Part of MAC
 s:tab("mac_ac", translate("MAC AC"))
 
-o = s:taboption("mac_ac", ListValue, "mac_ac_mode", translate("MAC Proxy Mode"))
-o:value("0",translate("Bypassed Mode"))
-o:value("1",translate("passed Mode"))
-o.default="0"
+o = s:taboption("mac_ac", ListValue, "mac_ac_mode", translate("MAC Acess Control"))
+o:value("0", translate("Disable"))
+o:value("w", translate("Allow listed only"))
+o:value("b", translate("Allow all except listed"))
+o.rmempty = false
 
 o = s:taboption("mac_ac", DynamicList, "mac_ac", translate("MAC Bypassed Host List"))
 o.datatype = "macaddr"
@@ -96,17 +78,6 @@
 
 end)
 o:depends({mac_ac_mode="0"})
-o.rmempty=true
-
-o = s:taboption("mac_ac", DynamicList, "mac_ac_passed", translate("MAC passed Host List"))
-o.datatype = "macaddr"
-luci.sys.net.mac_hints(function(x,d)
-	if not luci.ip.new(d) then
-		o:value(x,"%s (%s)"%{x,d})
-	end
-
-end)
-o:depends({mac_ac_mode="1"})
 o.rmempty=true
 
 o = s:taboption("mac_ac", DynamicList, "mac_fp", translate("MAC Force Proxy Host List"))
