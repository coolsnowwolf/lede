--- conflicted
+++ resolved
@@ -254,7 +254,6 @@
 		them as dynamic engines in separate packages.
 		The benefit of building the engines into libcrypto is that they won't
 		require any configuration to be used by default.
-<<<<<<< HEAD
 
 config OPENSSL_ENGINE_BUILTIN_AFALG
 	bool
@@ -267,21 +266,7 @@
 
 config OPENSSL_ENGINE_BUILTIN_DEVCRYPTO
 	bool
-=======
-
-config OPENSSL_ENGINE_BUILTIN_AFALG
-	bool
-	prompt "Acceleration support through AF_ALG sockets engine"
-	depends on OPENSSL_ENGINE_BUILTIN && KERNEL_AIO
-	select PACKAGE_libopenssl-conf
-	help
-		This enables use of hardware acceleration through the
-		AF_ALG kernel interface.
-
-config OPENSSL_ENGINE_BUILTIN_DEVCRYPTO
-	bool
-	default y
->>>>>>> ca61310f
+	default y
 	prompt "Acceleration support through /dev/crypto"
 	depends on OPENSSL_ENGINE_BUILTIN
 	select PACKAGE_libopenssl-conf
