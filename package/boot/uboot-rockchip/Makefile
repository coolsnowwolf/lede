#
# This is free software, licensed under the GNU General Public License v2.
# See /LICENSE for more information.
#
include $(TOPDIR)/rules.mk
include $(INCLUDE_DIR)/kernel.mk

PKG_VERSION:=2024.10
PKG_RELEASE:=1

PKG_HASH:=b28daf4ac17e43156363078bf510297584137f6df50fced9b12df34f61a92fb0

PKG_MAINTAINER:=Tobias Maedel <openwrt@tbspace.de>

include $(INCLUDE_DIR)/u-boot.mk
include $(INCLUDE_DIR)/package.mk

define U-Boot/Default
  BUILD_TARGET:=rockchip
  UENV:=default
  HIDDEN:=1
endef


# RK3328 boards

define U-Boot/rk3328/Default
  BUILD_SUBTARGET:=armv8
  DEPENDS:=+PACKAGE_u-boot-$(1):rkbin-rk3328
  ATF:=rk322xh_bl31_v1.49.elf
  USE_RKBIN:=1
endef

define U-Boot/nanopi-r2c-rk3328
  $(U-Boot/rk3328/Default)
  NAME:=NanoPi R2C
  BUILD_DEVICES:= \
    friendlyarm_nanopi-r2c
endef

define U-Boot/nanopi-r2s-rk3328
  $(U-Boot/rk3328/Default)
  NAME:=NanoPi R2S
  BUILD_DEVICES:= \
    friendlyarm_nanopi-r2s \
    friendlyarm_nanopi-neo3
endef

define U-Boot/orangepi-r1-plus-rk3328
  $(U-Boot/rk3328/Default)
  NAME:=Orange Pi R1 Plus
  BUILD_DEVICES:= \
    xunlong_orangepi-r1-plus
endef

define U-Boot/orangepi-r1-plus-lts-rk3328
  $(U-Boot/rk3328/Default)
  NAME:=Orange Pi R1 Plus LTS
  BUILD_DEVICES:= \
    xunlong_orangepi-r1-plus-lts
endef


# RK3399 boards

define U-Boot/rk3399/Default
  BUILD_SUBTARGET:=armv8
  DEPENDS:=+PACKAGE_u-boot-$(1):trusted-firmware-a-rk3399
  ATF:=rk3399_bl31.elf
endef

define U-Boot/dlfr100-rk3399
  $(U-Boot/rk3399/Default)
  NAME:=Dilusense DLFR100
  BUILD_DEVICES:= \
    dilusense_dlfr100
endef

define U-Boot/fine3399-rk3399
  $(U-Boot/rk3399/Default)
  NAME:=Fine 3399
  BUILD_DEVICES:= \
    rumu3f_fine-3399
endef

define U-Boot/h3399pc-rk3399
  $(U-Boot/rk3399/Default)
  NAME:=SHAREVDI H3399PC
  BUILD_DEVICES:= \
    sharevdi_h3399pc
endef

define U-Boot/king3399-rk3399
  $(U-Boot/rk3399/Default)
  NAME:=Rongpin King3399
  BUILD_DEVICES:= \
    rongpin_king3399
endef

define U-Boot/mpc1903-rk3399
  $(U-Boot/rk3399/Default)
  NAME:=Rocktech MPC1903
  BUILD_DEVICES:= \
    rocktech_mpc1903
endef

define U-Boot/nanopc-t4-rk3399
  $(U-Boot/rk3399/Default)
  NAME:=NanoPC T4
  BUILD_DEVICES:= \
    friendlyarm_nanopc-t4
endef

define U-Boot/nanopi-r4s-rk3399
  $(U-Boot/rk3399/Default)
  NAME:=NanoPi R4S
  BUILD_DEVICES:= \
    friendlyarm_nanopi-r4s
  DEPENDS:=+PACKAGE_u-boot-$(1):rkbin-rk3399
  ATF:=rk3399_bl31_v1.36.elf
  USE_RKBIN:=1
endef

define U-Boot/nanopi-r4se-rk3399
  $(U-Boot/rk3399/Default)
  NAME:=NanoPi R4SE
  BUILD_DEVICES:= \
    friendlyarm_nanopi-r4se
  DEPENDS:=+PACKAGE_u-boot-$(1):rkbin-rk3399
  ATF:=rk3399_bl31_v1.36.elf
  USE_RKBIN:=1
endef

define U-Boot/rock-pi-4-rk3399
  $(U-Boot/rk3399/Default)
  NAME:=Rock Pi 4
  BUILD_DEVICES:= \
    radxa_rock-pi-4
endef

define U-Boot/rockpro64-rk3399
  $(U-Boot/rk3399/Default)
  NAME:=RockPro64
  BUILD_DEVICES:= \
    pine64_rockpro64
endef

define U-Boot/xiaobao-nas-v1-rk3399
  $(U-Boot/rk3399/Default)
  NAME:=Codinge Xiaobao NAS-I
  BUILD_DEVICES:= \
    codinge_xiaobao-nas-v1
endef

define U-Boot/guangmiao-g4c-rk3399
  $(U-Boot/rk3399/Default)
  NAME:=GuangMiao G4C
  BUILD_DEVICES:= \
    sharevdi_guangmiao-g4c
endef

define U-Boot/sv901-eaio-rk3399
  $(U-Boot/rk3399/Default)
  NAME:=SV901 EAIO
  BUILD_DEVICES:= \
    scensmart_sv901-eaio
  DEPENDS:=+PACKAGE_u-boot-$(1):rkbin-rk3399
  ATF:=rk3399_bl31_v1.36.elf
  USE_RKBIN:=1
endef

# RK3566 boards

define U-Boot/rk3566/Default
  BUILD_SUBTARGET:=armv8
  DEPENDS:=+PACKAGE_u-boot-$(1):rkbin-rk3566
  ATF:=rk3568_bl31_v1.44.elf
  TPL:=rk3566_ddr_1056MHz_v1.21.bin
endef

define U-Boot/nanopi-r3s-rk3566
  $(U-Boot/rk3566/Default)
  NAME:=NanoPi R3S
  BUILD_DEVICES:= \
    friendlyarm_nanopi-r3s
endef

define U-Boot/panther-x2-rk3566
  $(U-Boot/rk3566/Default)
  NAME:=Panther X2
  BUILD_DEVICES:= \
    panther_x2
endef

define U-Boot/rock-3c-rk3566
  $(U-Boot/rk3566/Default)
  NAME:=ROCK 3C
  BUILD_DEVICES:= \
    radxa_rock-3c
endef

# RK3568 boards

define U-Boot/rk3568/Default
  BUILD_SUBTARGET:=armv8
  DEPENDS:=+PACKAGE_u-boot-$(1):rkbin-rk3568
  ATF:=rk3568_bl31_v1.44.elf
  TPL:=rk3568_ddr_1560MHz_v1.21.bin
endef

define U-Boot/bpi-r2-pro-rk3568
  $(U-Boot/rk3568/Default)
  NAME:=Bananapi-R2 Pro
  BUILD_DEVICES:= \
    sinovoip_bpi-r2-pro
endef

define U-Boot/fastrhino-r66s-rk3568
  $(U-Boot/rk3568/Default)
  NAME:=FastRhino R66S
  BUILD_DEVICES:= \
    fastrhino_r66s
endef

define U-Boot/fastrhino-r68s-rk3568
  $(U-Boot/rk3568/Default)
  NAME:=FastRhino R68S
  BUILD_DEVICES:= \
     fastrhino_r68s
endef

define U-Boot/generic-rk3568
  $(U-Boot/rk3568/Default)
  NAME:=GENERIC RK3568
  BUILD_DEVICES:= \
    advantech_rsb4810 \
    armsom_sige3 \
    ezpro_mrkaio-m68s \
    ezpro_mrkaio-m68s-plus \
    hinlink_opc-h66k \
    hinlink_opc-h68k \
    hinlink_opc-h69k \
    lyt_t68m \
    seewo_sv21
endef

define U-Boot/nanopi-r5c-rk3568
  $(U-Boot/rk3568/Default)
  NAME:=NanoPi R5C
  BUILD_DEVICES:= \
    friendlyarm_nanopi-r5c
endef

define U-Boot/nanopi-r5s-rk3568
  $(U-Boot/rk3568/Default)
  NAME:=NanoPi R5S
  BUILD_DEVICES:= \
    friendlyarm_nanopi-r5s
endef

define U-Boot/photonicat-rk3568
  $(U-Boot/rk3568/Default)
  NAME:=Ariaboard Photonicat
  BUILD_DEVICES:= \
    ariaboard_photonicat
endef

define U-Boot/radxa-e25-rk3568
  $(U-Boot/rk3568/Default)
  NAME:=Radxa E25
  BUILD_DEVICES:= \
    radxa_e25
endef

define U-Boot/rock-3a-rk3568
  $(U-Boot/rk3568/Default)
  NAME:=ROCK 3A
  BUILD_DEVICES:= \
    radxa_rock-3a
endef

define U-Boot/rock-3b-rk3568
  $(U-Boot/rk3568/Default)
  NAME:=ROCK 3B
  BUILD_DEVICES:= \
    radxa_rock-3b
endef

define U-Boot/station-p2-rk3568
  $(U-Boot/rk3568/Default)
  NAME:=Station P2
  BUILD_DEVICES:= \
    firefly_station-p2
endef

# RK3588 boards

define U-Boot/rk3588/Default
  BUILD_SUBTARGET:=armv8
  DEPENDS:=+PACKAGE_u-boot-$(1):rkbin-rk3588
  ATF:=rk3588_bl31_v1.45.elf
  TPL:=rk3588_ddr_lp4_2112MHz_lp5_2400MHz_v1.16.bin
endef

<<<<<<< HEAD
define U-Boot/rock5b-rk3588
  $(U-Boot/Default/rk3588)
  NAME:=ROCK 5B
  BUILD_DEVICES:= \
    radxa_rock-5b
=======
define U-Boot/generic-rk3588
  $(U-Boot/rk3588/Default)
  NAME:=Generic RK3588
  BUILD_DEVICES:= \
    hinlink_owl-h88k \
    seewo_srcm3588-io \
    seewo_srcm3588-sw
endef

define U-Boot/nanopc-t6-rk3588
  $(U-Boot/rk3588/Default)
  NAME:=NanoPC T6
  BUILD_DEVICES:= \
    friendlyarm_nanopc-t6
endef

define U-Boot/orangepi-5-plus-rk3588
  $(U-Boot/rk3588/Default)
  NAME:=OrangePi 5 Plus
  BUILD_DEVICES:= \
    xunlong_orangepi-5-plus
>>>>>>> 3a4c5001
endef

define U-Boot/sige7-rk3588
  $(U-Boot/rk3588/Default)
  NAME:=Sige7
  BUILD_DEVICES:= \
    armsom_sige7
endef

<<<<<<< HEAD
define U-Boot/nanopc-t6-rk3588
  $(U-Boot/Default/rk3588)
  NAME:=NanoPC T6
  BUILD_DEVICES:= \
    friendlyarm_nanopc-t6
endef

# RK3588S boards

define U-Boot/nanopi-r6c-rk3588s
  $(U-Boot/Default/rk3588)
=======
# RK3588S boards

define U-Boot/nanopi-r6c-rk3588s
  $(U-Boot/rk3588/Default)
>>>>>>> 3a4c5001
  NAME:=NanoPi R6C
  BUILD_DEVICES:= \
    friendlyarm_nanopi-r6c
endef

define U-Boot/nanopi-r6s-rk3588s
<<<<<<< HEAD
  $(U-Boot/Default/rk3588)
=======
  $(U-Boot/rk3588/Default)
>>>>>>> 3a4c5001
  NAME:=NanoPi R6S
  BUILD_DEVICES:= \
    friendlyarm_nanopi-r6s
endef

<<<<<<< HEAD
=======
define U-Boot/orangepi-5-rk3588s
  $(U-Boot/rk3588/Default)
  NAME:=OrangePi 5
  BUILD_DEVICES:= \
    xunlong_orangepi-5
endef

>>>>>>> 3a4c5001
UBOOT_TARGETS := \
  nanopi-r3s-rk3566 \
  panther-x2-rk3566 \
  rock-3c-rk3566 \
  bpi-r2-pro-rk3568 \
  generic-rk3568 \
  fastrhino-r66s-rk3568 \
  fastrhino-r68s-rk3568 \
  nanopi-r5c-rk3568 \
  nanopi-r5s-rk3568 \
  photonicat-rk3568 \
  radxa-e25-rk3568 \
  rock-3a-rk3568 \
  rock-3b-rk3568 \
  station-p2-rk3568 \
  generic-rk3588 \
  nanopc-t6-rk3588 \
  orangepi-5-plus-rk3588 \
  sige7-rk3588 \
  nanopi-r6c-rk3588s \
  nanopi-r6s-rk3588s \
  orangepi-5-rk3588s \
  dlfr100-rk3399 \
  h3399pc-rk3399 \
  fine3399-rk3399 \
  king3399-rk3399 \
  mpc1903-rk3399 \
  nanopc-t4-rk3399 \
  nanopi-r4s-rk3399 \
  nanopi-r4se-rk3399 \
  rock-pi-4-rk3399 \
  rockpro64-rk3399 \
  sv901-eaio-rk3399 \
  guangmiao-g4c-rk3399 \
  xiaobao-nas-v1-rk3399 \
  nanopi-r2c-rk3328 \
  nanopi-r2s-rk3328 \
  orangepi-r1-plus-rk3328 \
<<<<<<< HEAD
  orangepi-r1-plus-lts-rk3328 \
  nanopc-t6-rk3588 \
  nanopi-r6c-rk3588s \
  nanopi-r6s-rk3588s \
  rock5b-rk3588 \
  sige7-rk3588
=======
  orangepi-r1-plus-lts-rk3328
>>>>>>> 3a4c5001

UBOOT_CONFIGURE_VARS += USE_PRIVATE_LIBGCC=yes

UBOOT_MAKE_FLAGS += \
  BL31=$(STAGING_DIR_IMAGE)/$(ATF) \
  PATH=$(STAGING_DIR_HOST)/bin:$(PATH) \
  $(if $(TPL),ROCKCHIP_TPL=$(STAGING_DIR_IMAGE)/$(TPL))

define Build/Configure
	$(call Build/Configure/U-Boot)

	$(SED) 's#CONFIG_MKIMAGE_DTC_PATH=.*#CONFIG_MKIMAGE_DTC_PATH="$(PKG_BUILD_DIR)/scripts/dtc/dtc"#g' $(PKG_BUILD_DIR)/.config
	echo '# CONFIG_TOOLS_MKEFICAPSULE is not set' >> $(PKG_BUILD_DIR)/.config
	echo 'CONFIG_IDENT_STRING=" OpenWrt"' >> $(PKG_BUILD_DIR)/.config
endef

define Build/InstallDev
	$(INSTALL_DIR) $(STAGING_DIR_IMAGE)
ifneq ($(USE_RKBIN),)
	$(STAGING_DIR_IMAGE)/loaderimage --pack --uboot $(PKG_BUILD_DIR)/u-boot-dtb.bin $(PKG_BUILD_DIR)/uboot.img 0x200000
	$(CP) $(PKG_BUILD_DIR)/uboot.img $(STAGING_DIR_IMAGE)/$(BUILD_VARIANT)-uboot.img
else
	$(CP) $(PKG_BUILD_DIR)/idbloader.img $(STAGING_DIR_IMAGE)/$(BUILD_VARIANT)-idbloader.img
	$(CP) $(PKG_BUILD_DIR)/u-boot.itb $(STAGING_DIR_IMAGE)/$(BUILD_VARIANT)-u-boot.itb
endif
endef

define Package/u-boot/install/default
endef

$(eval $(call BuildPackage/U-Boot))<|MERGE_RESOLUTION|>--- conflicted
+++ resolved
@@ -302,13 +302,6 @@
   TPL:=rk3588_ddr_lp4_2112MHz_lp5_2400MHz_v1.16.bin
 endef
 
-<<<<<<< HEAD
-define U-Boot/rock5b-rk3588
-  $(U-Boot/Default/rk3588)
-  NAME:=ROCK 5B
-  BUILD_DEVICES:= \
-    radxa_rock-5b
-=======
 define U-Boot/generic-rk3588
   $(U-Boot/rk3588/Default)
   NAME:=Generic RK3588
@@ -330,7 +323,6 @@
   NAME:=OrangePi 5 Plus
   BUILD_DEVICES:= \
     xunlong_orangepi-5-plus
->>>>>>> 3a4c5001
 endef
 
 define U-Boot/sige7-rk3588
@@ -340,42 +332,22 @@
     armsom_sige7
 endef
 
-<<<<<<< HEAD
-define U-Boot/nanopc-t6-rk3588
-  $(U-Boot/Default/rk3588)
-  NAME:=NanoPC T6
-  BUILD_DEVICES:= \
-    friendlyarm_nanopc-t6
-endef
-
 # RK3588S boards
 
 define U-Boot/nanopi-r6c-rk3588s
-  $(U-Boot/Default/rk3588)
-=======
-# RK3588S boards
-
-define U-Boot/nanopi-r6c-rk3588s
-  $(U-Boot/rk3588/Default)
->>>>>>> 3a4c5001
+  $(U-Boot/rk3588/Default)
   NAME:=NanoPi R6C
   BUILD_DEVICES:= \
     friendlyarm_nanopi-r6c
 endef
 
 define U-Boot/nanopi-r6s-rk3588s
-<<<<<<< HEAD
-  $(U-Boot/Default/rk3588)
-=======
-  $(U-Boot/rk3588/Default)
->>>>>>> 3a4c5001
+  $(U-Boot/rk3588/Default)
   NAME:=NanoPi R6S
   BUILD_DEVICES:= \
     friendlyarm_nanopi-r6s
 endef
 
-<<<<<<< HEAD
-=======
 define U-Boot/orangepi-5-rk3588s
   $(U-Boot/rk3588/Default)
   NAME:=OrangePi 5
@@ -383,7 +355,6 @@
     xunlong_orangepi-5
 endef
 
->>>>>>> 3a4c5001
 UBOOT_TARGETS := \
   nanopi-r3s-rk3566 \
   panther-x2-rk3566 \
@@ -422,16 +393,7 @@
   nanopi-r2c-rk3328 \
   nanopi-r2s-rk3328 \
   orangepi-r1-plus-rk3328 \
-<<<<<<< HEAD
-  orangepi-r1-plus-lts-rk3328 \
-  nanopc-t6-rk3588 \
-  nanopi-r6c-rk3588s \
-  nanopi-r6s-rk3588s \
-  rock5b-rk3588 \
-  sige7-rk3588
-=======
   orangepi-r1-plus-lts-rk3328
->>>>>>> 3a4c5001
 
 UBOOT_CONFIGURE_VARS += USE_PRIVATE_LIBGCC=yes
 
