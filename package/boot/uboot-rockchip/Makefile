#
# This is free software, licensed under the GNU General Public License v2.
# See /LICENSE for more information.
#
include $(TOPDIR)/rules.mk
include $(INCLUDE_DIR)/kernel.mk

PKG_VERSION:=2023.04
PKG_RELEASE:=$(AUTORELEASE)

PKG_HASH:=e31cac91545ff41b71cec5d8c22afd695645cd6e2a442ccdacacd60534069341

PKG_MAINTAINER:=Tobias Maedel <openwrt@tbspace.de>

include $(INCLUDE_DIR)/u-boot.mk
include $(INCLUDE_DIR)/package.mk

define U-Boot/Default
  BUILD_TARGET:=rockchip
  UENV:=default
  HIDDEN:=1
endef


# RK3328 boards

define U-Boot/nanopi-r2c-rk3328
  BUILD_SUBTARGET:=armv8
  NAME:=NanoPi R2C
  BUILD_DEVICES:= \
    friendlyarm_nanopi-r2c
  DEPENDS:=+PACKAGE_u-boot-nanopi-r2c-rk3328:arm-trusted-firmware-rk3328
  PKG_BUILD_DEPENDS:=arm-trusted-firmware-rockchip-vendor
  ATF:=rk322xh_bl31_v1.49.elf
  USE_RKBIN:=1
endef

define U-Boot/nanopi-r2s-rk3328
  BUILD_SUBTARGET:=armv8
  NAME:=NanoPi R2S
  BUILD_DEVICES:= \
    friendlyarm_nanopi-r2s \
    friendlyarm_nanopi-neo3
  DEPENDS:=+PACKAGE_u-boot-nanopi-r2s-rk3328:arm-trusted-firmware-rk3328
  PKG_BUILD_DEPENDS:=arm-trusted-firmware-rockchip-vendor
  ATF:=rk322xh_bl31_v1.49.elf
  USE_RKBIN:=1
endef

define U-Boot/orangepi-r1-plus-rk3328
  BUILD_SUBTARGET:=armv8
  NAME:=Orange Pi R1 Plus
  BUILD_DEVICES:= \
    xunlong_orangepi-r1-plus
  DEPENDS:=+PACKAGE_u-boot-orangepi-r1-plus-rk3328:arm-trusted-firmware-rk3328
  PKG_BUILD_DEPENDS:=arm-trusted-firmware-rockchip-vendor
  ATF:=rk322xh_bl31_v1.49.elf
  USE_RKBIN:=1
endef

define U-Boot/orangepi-r1-plus-lts-rk3328
  BUILD_SUBTARGET:=armv8
  NAME:=Orange Pi R1 Plus LTS
  BUILD_DEVICES:= \
    xunlong_orangepi-r1-plus-lts
  DEPENDS:=+PACKAGE_u-boot-orangepi-r1-plus-lts-rk3328:arm-trusted-firmware-rk3328
  PKG_BUILD_DEPENDS:=arm-trusted-firmware-rockchip-vendor
  ATF:=rk322xh_bl31_v1.49.elf
  USE_RKBIN:=1
endef


# RK3399 boards

define U-Boot/guangmiao-g4c-rk3399
  BUILD_SUBTARGET:=armv8
  NAME:=GuangMiao G4C
  BUILD_DEVICES:= \
    sharevdi_guangmiao-g4c
  DEPENDS:=+PACKAGE_u-boot-guangmiao-g4c-rk3399:arm-trusted-firmware-rockchip
  PKG_BUILD_DEPENDS:=arm-trusted-firmware-rockchip
  ATF:=rk3399_bl31.elf
endef

define U-Boot/nanopi-r4s-rk3399
  BUILD_SUBTARGET:=armv8
  NAME:=NanoPi R4S
  BUILD_DEVICES:= \
    friendlyarm_nanopi-r4s
  DEPENDS:=+PACKAGE_u-boot-nanopi-r4s-rk3399:arm-trusted-firmware-rk3399
  PKG_BUILD_DEPENDS:=arm-trusted-firmware-rockchip-vendor
  ATF:=rk3399_bl31_v1.35.elf
  USE_RKBIN:=1
endef

define U-Boot/nanopi-r4se-rk3399
  BUILD_SUBTARGET:=armv8
  NAME:=NanoPi R4SE
  BUILD_DEVICES:= \
    friendlyarm_nanopi-r4se
  DEPENDS:=+PACKAGE_u-boot-nanopi-r4se-rk3399:arm-trusted-firmware-rk3399
  PKG_BUILD_DEPENDS:=arm-trusted-firmware-rockchip-vendor
  ATF:=rk3399_bl31_v1.35.elf
  USE_RKBIN:=1
endef

define U-Boot/rock-pi-4-rk3399
  BUILD_SUBTARGET:=armv8
  NAME:=Rock Pi 4
  BUILD_DEVICES:= \
    radxa_rock-pi-4
  DEPENDS:=+PACKAGE_u-boot-rock-pi-4-rk3399:arm-trusted-firmware-rockchip
  PKG_BUILD_DEPENDS:=arm-trusted-firmware-rockchip
  ATF:=rk3399_bl31.elf
endef

define U-Boot/rockpro64-rk3399
  BUILD_SUBTARGET:=armv8
  NAME:=RockPro64
  BUILD_DEVICES:= \
    pine64_rockpro64
  DEPENDS:=+PACKAGE_u-boot-rockpro64-rk3399:arm-trusted-firmware-rockchip
  PKG_BUILD_DEPENDS:=arm-trusted-firmware-rockchip
  ATF:=rk3399_bl31.elf
endef

define U-Boot/rongpin-king3399-rk3399
  BUILD_SUBTARGET:=armv8
  NAME:=Rongpin King3399
  BUILD_DEVICES:= \
    rongpin_king3399
  DEPENDS:=+PACKAGE_u-boot-rongpin-king3399-rk3399:arm-trusted-firmware-rk3399
  PKG_BUILD_DEPENDS:=arm-trusted-firmware-rockchip-vendor
  ATF:=rk3399_bl31_v1.35.elf
  USE_RKBIN:=1
endef

define U-Boot/rocktech-mpc1903-rk3399
  BUILD_SUBTARGET:=armv8
  NAME:=Rocktech MPC1903
  BUILD_DEVICES:= \
    rocktech_mpc1903
  DEPENDS:=+PACKAGE_u-boot-rocktech-mpc1903-rk3399:arm-trusted-firmware-rk3399
  PKG_BUILD_DEPENDS:=arm-trusted-firmware-rockchip-vendor
  ATF:=rk3399_bl31_v1.35.elf
  USE_RKBIN:=1
endef

define U-Boot/sharevdi-h3399pc-rk3399
  BUILD_SUBTARGET:=armv8
  NAME:=SHAREVDI H3399PC
  BUILD_DEVICES:= \
    sharevdi_h3399pc
  DEPENDS:=+PACKAGE_u-boot-sharevdi-h3399pc-rk3399:arm-trusted-firmware-rk3399
  PKG_BUILD_DEPENDS:=arm-trusted-firmware-rockchip-vendor
  ATF:=rk3399_bl31_v1.35.elf
  USE_RKBIN:=1
endef

define U-Boot/dilusense-dlfr100-rk3399
  BUILD_SUBTARGET:=armv8
  NAME:=Dilusense DLFR100
  BUILD_DEVICES:= \
    dilusense_dlfr100
  DEPENDS:=+PACKAGE_u-boot-dilusense-dlfr100-rk3399:arm-trusted-firmware-rk3399
  PKG_BUILD_DEPENDS:=arm-trusted-firmware-rockchip-vendor
  ATF:=rk3399_bl31_v1.35.elf
  USE_RKBIN:=1
endef

<<<<<<< HEAD
# RK3566 boards

define U-Boot/panther-x2-rk3566
  BUILD_SUBTARGET:=armv8
  NAME:=Panther X2
  BUILD_DEVICES:= \
    panther-x2
  DEPENDS:=+PACKAGE_u-boot-panther-x2-rk3566:arm-trusted-firmware-rk3566
  PKG_BUILD_DEPENDS:=arm-trusted-firmware-rockchip-vendor
  ATF:=rk3568_bl31_v1.34.elf
  DDR:=rk3566_ddr_1056MHz_v1.13.bin
=======
define U-Boot/xiaobao-nas-v1-rk3399
  BUILD_SUBTARGET:=armv8
  NAME:=Codinge Xiaobao NAS-I
  BUILD_DEVICES:= \
    codinge_xiaobao-nas-v1
  DEPENDS:=+PACKAGE_u-boot-xiaobao-nas-v1-rk3399:arm-trusted-firmware-rk3399
  PKG_BUILD_DEPENDS:=arm-trusted-firmware-rockchip-vendor
  ATF:=rk3399_bl31_v1.35.elf
  USE_RKBIN:=1
>>>>>>> 4d19c049
endef

# RK3568 boards

define U-Boot/lyt-t68m-rk3568
  BUILD_SUBTARGET:=armv8
  NAME:=LYT T68M
  BUILD_DEVICES:= \
    lyt_t68m
  DEPENDS:=+PACKAGE_u-boot-lyt-t68m-rk3568:arm-trusted-firmware-rk3568
  PKG_BUILD_DEPENDS:=arm-trusted-firmware-rockchip-vendor
  ATF:=rk3568_bl31_v1.34.elf
  DDR:=rk3568_ddr_1560MHz_v1.13.bin
endef

define U-Boot/mrkaio-m68s-rk3568
  BUILD_SUBTARGET:=armv8
  NAME:=Mrkaio M68S
  BUILD_DEVICES:= \
    ezpro_mrkaio-m68s \
    ezpro_mrkaio-m68s-plus
  DEPENDS:=+PACKAGE_u-boot-mrkaio-m68s-rk3568:arm-trusted-firmware-rk3568
  PKG_BUILD_DEPENDS:=arm-trusted-firmware-rockchip-vendor
  ATF:=rk3568_bl31_v1.34.elf
  DDR:=rk3568_ddr_1560MHz_v1.13.bin
endef

define U-Boot/nanopi-r5s-rk3568
  BUILD_SUBTARGET:=armv8
  NAME:=NanoPi R5S
  BUILD_DEVICES:= \
    friendlyarm_nanopi-r5c \
    friendlyarm_nanopi-r5s
  DEPENDS:=+PACKAGE_u-boot-nanopi-r5s-rk3568:arm-trusted-firmware-rk3568
  PKG_BUILD_DEPENDS:=arm-trusted-firmware-rockchip-vendor
  ATF:=rk3568_bl31_v1.34.elf
  DDR:=rk3568_ddr_1560MHz_v1.13.bin
endef

define U-Boot/opc-h68k-rk3568
  BUILD_SUBTARGET:=armv8
  NAME:=OPC-H68K Board
  BUILD_DEVICES:= \
    hinlink_opc-h66k \
    hinlink_opc-h68k \
    hinlink_opc-h69k
  DEPENDS:=+PACKAGE_u-boot-opc-h68k-rk3568:arm-trusted-firmware-rk3568
  PKG_BUILD_DEPENDS:=arm-trusted-firmware-rockchip-vendor
  ATF:=rk3568_bl31_v1.34.elf
  DDR:=rk3568_ddr_1560MHz_v1.13.bin
endef

define U-Boot/photonicat-rk3568
  BUILD_SUBTARGET:=armv8
  NAME:=Ariaboard Photonicat
  BUILD_DEVICES:= \
    ariaboard_photonicat
  DEPENDS:=+PACKAGE_u-boot-photonicat-rk3568:arm-trusted-firmware-rk3568
  PKG_BUILD_DEPENDS:=arm-trusted-firmware-rockchip-vendor
  ATF:=rk3568_bl31_v1.34.elf
  DDR:=rk3568_ddr_1560MHz_v1.13.bin
endef

define U-Boot/radxa-e25-rk3568
  BUILD_SUBTARGET:=armv8
  NAME:=Radxa E25
  BUILD_DEVICES:= \
    radxa_e25
  DEPENDS:=+PACKAGE_u-boot-radxa-e25-rk3568:arm-trusted-firmware-rk3568
  PKG_BUILD_DEPENDS:=arm-trusted-firmware-rockchip-vendor
  ATF:=rk3568_bl31_v1.34.elf
  DDR:=rk3568_ddr_1560MHz_v1.13.bin
endef

define U-Boot/rock-3a-rk3568
  BUILD_SUBTARGET:=armv8
  NAME:=ROCK3 Model A
  BUILD_DEVICES:= \
    radxa_rock-3a
  DEPENDS:=+PACKAGE_u-boot-rock-3a-rk3568:arm-trusted-firmware-rk3568
  PKG_BUILD_DEPENDS:=arm-trusted-firmware-rockchip-vendor
  ATF:=rk3568_bl31_v1.34.elf
  DDR:=rk3568_ddr_1560MHz_v1.13.bin
endef

define U-Boot/r66s-rk3568
  BUILD_SUBTARGET:=armv8
  NAME:=R66S/R68S
  BUILD_DEVICES:= \
    fastrhino_r66s \
    fastrhino_r68s
  DEPENDS:=+PACKAGE_u-boot-r66s-rk3568:arm-trusted-firmware-rk3568
  PKG_BUILD_DEPENDS:=arm-trusted-firmware-rockchip-vendor
  ATF:=rk3568_bl31_v1.34.elf
  DDR:=rk3568_ddr_1560MHz_v1.13.bin
endef

define U-Boot/station-p2-rk3568
  BUILD_SUBTARGET:=armv8
  NAME:=StationP2
  BUILD_DEVICES:= \
       firefly_station-p2
  DEPENDS:=+PACKAGE_u-boot-station-p2-rk3568:arm-trusted-firmware-rk3568
  PKG_BUILD_DEPENDS:=arm-trusted-firmware-rockchip-vendor
  ATF:=rk3568_bl31_v1.34.elf
  DDR:=rk3568_ddr_1560MHz_v1.13.bin
endef

UBOOT_TARGETS := \
  lyt-t68m-rk3568 \
  mrkaio-m68s-rk3568 \
  opc-h68k-rk3568 \
  photonicat-rk3568 \
  radxa-e25-rk3568 \
  rock-3a-rk3568 \
  r66s-rk3568 \
  station-p2-rk3568 \
  panther-x2-rk3566 \
  sharevdi-h3399pc-rk3399 \
  guangmiao-g4c-rk3399 \
  nanopi-r4s-rk3399 \
  nanopi-r4se-rk3399 \
  nanopi-r5s-rk3568 \
  rock-pi-4-rk3399 \
  rockpro64-rk3399 \
  rongpin-king3399-rk3399 \
  rocktech-mpc1903-rk3399 \
  dilusense-dlfr100-rk3399 \
  xiaobao-nas-v1-rk3399 \
  nanopi-r2c-rk3328 \
  nanopi-r2s-rk3328 \
  orangepi-r1-plus-rk3328 \
  orangepi-r1-plus-lts-rk3328

UBOOT_CONFIGURE_VARS += USE_PRIVATE_LIBGCC=yes

UBOOT_MAKE_FLAGS += \
  PATH=$(STAGING_DIR_HOST)/bin:$(PATH) \
  BL31=$(STAGING_DIR_IMAGE)/$(ATF)

ifeq ($(CONFIG_PACKAGE_arm-trusted-firmware-rk3568),y)
UBOOT_MAKE_FLAGS += \
  ROCKCHIP_TPL=$(STAGING_DIR_IMAGE)/$(DDR)
endif

ifeq ($(CONFIG_PACKAGE_arm-trusted-firmware-rk3566),y)
UBOOT_MAKE_FLAGS += \
  ROCKCHIP_TPL=$(STAGING_DIR_IMAGE)/$(DDR)
endif

define Build/Configure
	$(call Build/Configure/U-Boot)

	$(SED) 's/CONFIG_TOOLS_LIBCRYPTO=y/# CONFIG_TOOLS_LIBCRYPTO is not set/' $(PKG_BUILD_DIR)/.config
	$(SED) 's#CONFIG_MKIMAGE_DTC_PATH=.*#CONFIG_MKIMAGE_DTC_PATH="$(PKG_BUILD_DIR)/scripts/dtc/dtc"#g' $(PKG_BUILD_DIR)/.config
	echo 'CONFIG_IDENT_STRING=" OpenWrt"' >> $(PKG_BUILD_DIR)/.config
endef

define Build/InstallDev
	$(INSTALL_DIR) $(STAGING_DIR_IMAGE)
ifneq ($(USE_RKBIN),)
	$(STAGING_DIR_IMAGE)/loaderimage --pack --uboot $(PKG_BUILD_DIR)/u-boot-dtb.bin $(PKG_BUILD_DIR)/uboot.img 0x200000
	$(CP) $(PKG_BUILD_DIR)/uboot.img $(STAGING_DIR_IMAGE)/$(BUILD_VARIANT)-uboot.img
else
	$(CP) $(PKG_BUILD_DIR)/idbloader.img $(STAGING_DIR_IMAGE)/$(BUILD_VARIANT)-idbloader.img
	$(CP) $(PKG_BUILD_DIR)/u-boot.itb $(STAGING_DIR_IMAGE)/$(BUILD_VARIANT)-u-boot.itb
endif
endef

define Package/u-boot/install/default
endef

$(eval $(call BuildPackage/U-Boot))<|MERGE_RESOLUTION|>--- conflicted
+++ resolved
@@ -168,7 +168,16 @@
   USE_RKBIN:=1
 endef
 
-<<<<<<< HEAD
+define U-Boot/xiaobao-nas-v1-rk3399
+  BUILD_SUBTARGET:=armv8
+  NAME:=Codinge Xiaobao NAS-I
+  BUILD_DEVICES:= \
+    codinge_xiaobao-nas-v1
+  DEPENDS:=+PACKAGE_u-boot-xiaobao-nas-v1-rk3399:arm-trusted-firmware-rk3399
+  PKG_BUILD_DEPENDS:=arm-trusted-firmware-rockchip-vendor
+  ATF:=rk3399_bl31_v1.35.elf
+  USE_RKBIN:=1
+  
 # RK3566 boards
 
 define U-Boot/panther-x2-rk3566
@@ -180,17 +189,7 @@
   PKG_BUILD_DEPENDS:=arm-trusted-firmware-rockchip-vendor
   ATF:=rk3568_bl31_v1.34.elf
   DDR:=rk3566_ddr_1056MHz_v1.13.bin
-=======
-define U-Boot/xiaobao-nas-v1-rk3399
-  BUILD_SUBTARGET:=armv8
-  NAME:=Codinge Xiaobao NAS-I
-  BUILD_DEVICES:= \
-    codinge_xiaobao-nas-v1
-  DEPENDS:=+PACKAGE_u-boot-xiaobao-nas-v1-rk3399:arm-trusted-firmware-rk3399
-  PKG_BUILD_DEPENDS:=arm-trusted-firmware-rockchip-vendor
-  ATF:=rk3399_bl31_v1.35.elf
-  USE_RKBIN:=1
->>>>>>> 4d19c049
+
 endef
 
 # RK3568 boards
